--- conflicted
+++ resolved
@@ -145,11 +145,7 @@
               int prep(Frame fr) {
                 fr.remove("ID").remove(); // Remove not-predictive ID
                 int ci = fr.find("RACE"); // Change RACE to categorical
-<<<<<<< HEAD
-                Scope.track(fr.replace(ci,fr.vecs()[ci].toCategorical())._key);
-=======
                 Scope.track(fr.replace(ci,fr.vecs()[ci].toCategoricalVec()));
->>>>>>> 4f96ee57
                 return fr.find("CAPSULE"); // Prostate: predict on CAPSULE
               }
             }, false, Distribution.Family.bernoulli);
@@ -166,11 +162,7 @@
       int idx = prep.prep(fr); // hack frame per-test
       if (family == Distribution.Family.bernoulli || family == Distribution.Family.multinomial) {
         if (!fr.vecs()[idx].isCategorical()) {
-<<<<<<< HEAD
-          Scope.track(fr.replace(idx, fr.vecs()[idx].toCategorical())._key);
-=======
           Scope.track(fr.replace(idx, fr.vecs()[idx].toCategoricalVec()));
->>>>>>> 4f96ee57
         }
       }
       DKV.put(fr);             // Update frame after hacking it
@@ -223,11 +215,7 @@
       Frame  train = parse_test_file("smalldata/gbm_test/ecology_model.csv");
       train.remove("Site").remove();     // Remove unique ID
       int ci = train.find("Angaus");    // Convert response to categorical
-<<<<<<< HEAD
-      Scope.track(train.replace(ci, train.vecs()[ci].toCategorical())._key);
-=======
       Scope.track(train.replace(ci, train.vecs()[ci].toCategoricalVec()));
->>>>>>> 4f96ee57
       DKV.put(train);                    // Update frame after hacking it
       parms._train = train._key;
       parms._response_column = "Angaus"; // Train on the outcome
@@ -263,11 +251,7 @@
       Frame train = parse_test_file("smalldata/gbm_test/ecology_model.csv");
       train.remove("Site").remove();     // Remove unique ID
       int ci = train.find("Angaus");
-<<<<<<< HEAD
-      Scope.track(train.replace(ci, train.vecs()[ci].toCategorical())._key);   // Convert response 'Angaus' to categorical
-=======
       Scope.track(train.replace(ci, train.vecs()[ci].toCategoricalVec()));   // Convert response 'Angaus' to categorical
->>>>>>> 4f96ee57
       DKV.put(train);                    // Update frame after hacking it
       parms._train = train._key;
       parms._response_column = "Angaus"; // Train on the outcome
@@ -346,11 +330,7 @@
       fr = parse_test_file("smalldata/gbm_test/ecology_model.csv");
       fr.remove("Site").remove();        // Remove unique ID
       int ci = fr.find("Angaus");
-<<<<<<< HEAD
-      Scope.track(fr.replace(ci, fr.vecs()[ci].toCategorical())._key);   // Convert response 'Angaus' to categorical
-=======
       Scope.track(fr.replace(ci, fr.vecs()[ci].toCategoricalVec()));   // Convert response 'Angaus' to categorical
->>>>>>> 4f96ee57
       DKV.put(fr);                       // Update after hacking
       parms._train = fr._key;
       parms._response_column = "Angaus"; // Train on the outcome
@@ -442,13 +422,8 @@
       vfr = inF2.subframe(cols);
       inF1.remove(cols).remove(); // Toss all the rest away
       inF2.remove(cols).remove();
-<<<<<<< HEAD
-      tfr.replace(0, tfr.vec("DOB").toCategorical());     // Convert 'DOB' to categorical
-      vfr.replace(0, vfr.vec("DOB").toCategorical());
-=======
       tfr.replace(0, tfr.vec("DOB").toCategoricalVec());     // Convert 'DOB' to categorical
       vfr.replace(0, vfr.vec("DOB").toCategoricalVec());
->>>>>>> 4f96ee57
       DKV.put(tfr);
       DKV.put(vfr);
 
@@ -505,19 +480,11 @@
     try {
       // Load data, hack frames
       tfr = parse_test_file("bigdata/laptop/mnist/train.csv.gz");
-<<<<<<< HEAD
-      Scope.track(tfr.replace(784, tfr.vecs()[784].toCategorical())._key);   // Convert response 'C785' to categorical
-      DKV.put(tfr);
-
-      vfr = parse_test_file("bigdata/laptop/mnist/test.csv.gz");
-      Scope.track(vfr.replace(784, vfr.vecs()[784].toCategorical())._key);   // Convert response 'C785' to categorical
-=======
       Scope.track(tfr.replace(784, tfr.vecs()[784].toCategoricalVec()));   // Convert response 'C785' to categorical
       DKV.put(tfr);
 
       vfr = parse_test_file("bigdata/laptop/mnist/test.csv.gz");
       Scope.track(vfr.replace(784, vfr.vecs()[784].toCategoricalVec()));   // Convert response 'C785' to categorical
->>>>>>> 4f96ee57
       DKV.put(vfr);
 
       // Same parms for all
@@ -561,11 +528,7 @@
       rb.join();
       tfr.delete();
       tfr = DKV.get(dest).get();
-<<<<<<< HEAD
-//      Scope.track(tfr.replace(54, tfr.vecs()[54].toCategorical())._key);
-=======
 //      Scope.track(tfr.replace(54, tfr.vecs()[54].toCategoricalVec())._key);
->>>>>>> 4f96ee57
 //      DKV.put(tfr);
 
       for (int i=0; i<N; ++i) {
@@ -612,11 +575,7 @@
       rb.join();
       tfr.delete();
       tfr = DKV.get(dest).get();
-<<<<<<< HEAD
-//      Scope.track(tfr.replace(54, tfr.vecs()[54].toCategorical())._key);
-=======
 //      Scope.track(tfr.replace(54, tfr.vecs()[54].toCategoricalVec())._key);
->>>>>>> 4f96ee57
 //      DKV.put(tfr);
       for (String s : new String[]{
               "DepTime", "ArrTime", "ActualElapsedTime",
@@ -672,11 +631,7 @@
       rb.join();
       tfr.delete();
       tfr = DKV.get(dest).get();
-<<<<<<< HEAD
-//      Scope.track(tfr.replace(54, tfr.vecs()[54].toCategorical())._key);
-=======
 //      Scope.track(tfr.replace(54, tfr.vecs()[54].toCategoricalVec())._key);
->>>>>>> 4f96ee57
 //      DKV.put(tfr);
       for (String s : new String[]{
               "DepTime", "ArrTime", "ActualElapsedTime",
@@ -725,11 +680,7 @@
     Scope.enter();
     try {
       tfr = parse_test_file("smalldata/gbm_test/alphabet_cattest.csv");
-<<<<<<< HEAD
-      Scope.track(tfr.replace(1, tfr.vecs()[1].toCategorical())._key);
-=======
       Scope.track(tfr.replace(1, tfr.vecs()[1].toCategoricalVec()));
->>>>>>> 4f96ee57
       DKV.put(tfr);
       for (int i=0; i<N; ++i) {
         GBMModel.GBMParameters parms = new GBMModel.GBMParameters();
@@ -768,13 +719,8 @@
       tfr = parse_test_file("./bigdata/covktr.csv");
       vfr = parse_test_file("./bigdata/covkts.csv");
       int idx = tfr.find("V55");
-<<<<<<< HEAD
-      Scope.track(tfr.replace(idx, tfr.vecs()[idx].toCategorical())._key);
-      Scope.track(vfr.replace(idx, vfr.vecs()[idx].toCategorical())._key);
-=======
       Scope.track(tfr.replace(idx, tfr.vecs()[idx].toCategoricalVec()));
       Scope.track(vfr.replace(idx, vfr.vecs()[idx].toCategoricalVec()));
->>>>>>> 4f96ee57
       DKV.put(tfr);
       DKV.put(vfr);
 
@@ -867,11 +813,6 @@
       assertEquals(_R2, mm2.r2(), 1e-6);
       assertEquals(_LogLoss, mm2.logloss(), 1e-6);
       pred.remove();
-<<<<<<< HEAD
-
-      job.remove();
-=======
->>>>>>> 4f96ee57
     } finally {
       if (tfr != null) tfr.remove();
       if (vfr != null) vfr.remove();
@@ -1286,11 +1227,7 @@
       tfr.remove("name").remove(); // Remove unique id
       tfr.remove("economy").remove();
       old = tfr.remove("economy_20mpg");
-<<<<<<< HEAD
-      tfr.add("economy_20mpg", old.toCategorical()); // response to last column
-=======
       tfr.add("economy_20mpg", old.toCategoricalVec()); // response to last column
->>>>>>> 4f96ee57
       DKV.put(tfr);
 
       GBMModel.GBMParameters parms = new GBMModel.GBMParameters();
@@ -1502,13 +1439,8 @@
         for (String s : new String[]{
                 "Merit", "Class"
         }) {
-<<<<<<< HEAD
-          Scope.track(tfr.replace(tfr.find(s), tfr.vec(s).toCategorical())._key);
-          Scope.track(vfr.replace(vfr.find(s), vfr.vec(s).toCategorical())._key);
-=======
           Scope.track(tfr.replace(tfr.find(s), tfr.vec(s).toCategoricalVec()));
           Scope.track(vfr.replace(vfr.find(s), vfr.vec(s).toCategoricalVec()));
->>>>>>> 4f96ee57
         }
         DKV.put(tfr);
         DKV.put(vfr);
@@ -1597,15 +1529,6 @@
     Assert.assertTrue(last.getValue()==col_sample_rates[0]);
   }
 
-<<<<<<< HEAD
-    Scope.enter();
-    try {
-      tfr = parse_test_file("./smalldata/junit/cars.csv");
-      for (String s : new String[]{
-              "name",
-      }) {
-        tfr.remove(s).remove();
-=======
   @Test
   public void testStochasticGBMHoldout() {
     Frame tfr = null;
@@ -1669,7 +1592,6 @@
             + ", col sample: " + n.getValue().v2
             + ", col sample per tree: " + n.getValue().v3);
         last=n.getValue();
->>>>>>> 4f96ee57
       }
       // worst validation MSE should belong to the most overfit case (1.0, 1.0, 1.0)
       Assert.assertTrue(last.v1==sample_rates[sample_rates.length-1]);
@@ -1706,22 +1628,12 @@
 
       GBMModel.GBMParameters parms = new GBMModel.GBMParameters();
       parms._train = tfr._key;
-<<<<<<< HEAD
-      parms._response_column = "cylinders"; //regression
-      parms._seed = 234;
-      parms._min_rows = 2;
-      parms._max_depth = 5;
-      parms._ntrees = 5;
-      parms._col_sample_rate = 1f;
-      parms._sample_rate = 0.5f;
-=======
       parms._response_column = "C55";
       parms._seed = 1234;
       parms._col_sample_rate_per_tree = 0.5f;
       parms._col_sample_rate = 0.3f;
       parms._ntrees = 5;
       parms._max_depth = 5;
->>>>>>> 4f96ee57
 
       // Build a first model; all remaining models should be equal
       GBM job = new GBM(parms);
@@ -1757,16 +1669,11 @@
       GBM job = new GBM(parms);
       gbm = job.trainModel().get();
 
-<<<<<<< HEAD
-      ModelMetricsRegression mm = (ModelMetricsRegression)gbm._output._training_metrics;
-      assertEquals(1.03088, mm.mse(), 1e-4);
-=======
       pred = parse_test_file("smalldata/gbm_test/ecology_eval.csv" );
       res = gbm.score(pred);
 
       // Build a POJO, validate same results
       Assert.assertTrue(gbm.testJavaScoring(pred, res, 1e-15));
->>>>>>> 4f96ee57
 
     } finally {
       parms._train.remove();
