--- conflicted
+++ resolved
@@ -44,11 +44,7 @@
           p._loss = DeepLearningParameters.Loss.CrossEntropy;
           p._train = frame._key;
           p._response_column = frame.names()[resp];
-<<<<<<< HEAD
-          Scope.track(frame.replace(resp, frame.vecs()[resp].toCategorical())._key); // Convert response to categorical
-=======
           Scope.track(frame.replace(resp, frame.vecs()[resp].toCategoricalVec())); // Convert response to categorical
->>>>>>> 4f96ee57
           DKV.put(frame);
           p._rho = 0.99;
           p._epsilon = 5e-3;
