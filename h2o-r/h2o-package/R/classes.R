#'
#' Class definitions and their `show` & `summary` methods.
#'
#'
#' To conveniently and safely pass messages between R and H2O, this package relies
#' on S4 objects to capture and pass state. This R file contains all of the h2o
#' package's classes as well as their complementary `show` methods. The end user
#' will typically never have to reason with these objects directly, as there are
#' S3 accessor methods provided for creating new objects.
#'
#' @name ClassesIntro
NULL

#-----------------------------------------------------------------------------------------------------------------------
# Class Defintions
#-----------------------------------------------------------------------------------------------------------------------

#'
#' The Node class.
#'
#' An object of type Node inherits from an H2OFrame, but holds no H2O-aware data. Every node in the abstract syntax tree
#' has as its ancestor this class.
#'
#' Every node in the abstract syntax tree will have a symbol table, which is a dictionary of types and names for
#' all the relevant variables and functions defined in the current scope. A missing symbol is therefore discovered
#' by looking up the tree to the nearest symbol table defining that symbol.
setClass("Node", contains="VIRTUAL")

#'
#' The ASTNode class.
#'
#' This class represents a node in the abstract syntax tree. An ASTNode has a root. The root has children that either
#' point to another ASTNode, or to a leaf node, which may be of type ASTNumeric or ASTFrame.
#' @slot root Object of type \code{Node}
#' @slot children Object of type \code{list}
setClass("ASTNode", representation(root="Node", children="list"), contains="Node")

#' @rdname ASTNode-class
setMethod("show", "ASTNode", function(object) cat(visitor(object), "\n") )

#'
#' The ASTApply class.
#'
#' This class represents an operator between one or more H2O objects. ASTApply nodes are always root nodes in a tree and
#' are never leaf nodes. Operators are discussed more in depth in ops.R.
setClass("ASTApply", representation(op="character"), contains="Node")

setClass("ASTEmpty",  representation(key="character"), contains="Node")
setClass("ASTBody",   representation(statements="list"), contains="Node")
setClass("ASTFun",    representation(name="character", arguments="character", body="ASTBody"), contains="Node")
setClass("ASTSpan",   representation(root="Node",    children  = "list"), contains="Node")
setClass("ASTSeries", representation(op="character", children  = "list"), contains="Node")
setClass("ASTIf",     representation(op="character", condition = "ASTNode",  body = "ASTBody"), contains="Node", prototype(op="if"))
setClass("ASTElse",   representation(op="character", body      = "ASTBody"), contains="Node", prototype(op="else"))
setClass("ASTFor",    representation(op="character", iterator  = "list",  body = "ASTBody"), contains="Node", prototype(op="for"))
setClass("ASTReturn", representation(op="character", children  = "ASTNode"), contains="Node", prototype(op="return"))

#'
#' The H2OConnection class.
#'
#' This class represents a connection to the H2O Cloud.
#'
#' Because H2O is not a master-slave architecture, there is no restriction on which H2O node
#' is used to establish the connection between R (the client) and H2O (the server).
#'
#' A new H2O connection is established via the h2o.init() function, which takes as parameters
#' the `ip` and `port` of the machine running an instance to connect with. The default behavior
#' is to connect with a local instance of H2O at port 54321, or to boot a new local instance if one
#' is not found at port 54321.
#' @slot ip Object of class \code{character} representing the IP address of the H2O server.
#' @slot port Object of class \code{numeric} representing the port number of the H2O server.
#' @aliases H2OConnection
setClass("H2OConnection",
         representation(ip="character", port="numeric"),
         prototype(ip=NA_character_, port=NA_integer_)
         )

#' @rdname H2OConnection-class
setMethod("show", "H2OConnection", function(object) {
  cat("IP Address:", object@ip,   "\n")
  cat("Port      :", object@port, "\n")
})

setClassUnion("H2OConnectionOrNULL", c("H2OConnection", "NULL"))
setClassUnion("ASTNodeOrNULL", c("ASTNode", "NULL"))
setClassUnion("data.frameOrNULL", c("data.frame", "NULL"))


#'
#' The H2OFrame class
#'
setClass("H2OFrame",
         representation(h2o="H2OConnectionOrNULL", key="character", ast="ASTNodeOrNULL",
         col_names="character", nrows="numeric", ncols="numeric", scalar="numeric",
         factors="data.frameOrNULL"),
         prototype(h2o       = NULL,
                   key       = NA_character_,
                   ast       = NULL,
                   col_names = NA_character_,
                   nrows     = NA_integer_,
                   ncols     = NA_integer_,
                   factors   = NULL,
                   scalar    = NA_integer_)
         )

setMethod("show", "H2OFrame", function(object) {
  print(object@h2o)
  cat("Key:", object@key, "\n")
  print(head(object))
  invisible(h2o.gc())
})

#'
#' The H2ORawData class.
#'
#' This class represents data in a post-import format.
#'
#' Data ingestion is a two-step process in H2O. First, a given path to a data source is _imported_ for validation by the
#' user. The user may continue onto _parsing_ all of the data into memory, or the user may choose to back out and make
#' corrections. Imported data is in a staging area such that H2O is aware of the data, but the data is not yet in
#' memory.
#'
#' The H2ORawData is a representation of the imported, not yet parsed, data.
#' @slot h2o An \code{H2OConnection} object containing the IP address and port number of the H2O server.
#' @slot key An object of class \code{"character"}, which is the hex key assigned to the imported data.
#' @aliases H2ORawData
setClass("H2ORawData", representation(h2o="H2OConnection", key="character"))

#' @rdname H2ORawData-class
setMethod("show", "H2ORawData", function(object) {
  print(object@h2o)
  cat("Raw Data Key:", object@key, "\n")
})

# No show method for this type of object.

#'
#' The H2OW2V object.
#'
#' This class represents a h2o-word2vec object.
#'
setClass("H2OW2V", representation(h2o="H2OConnection", key="character", train.data="H2OFrame"))

#'
<<<<<<< HEAD
#'The h2o.2dtable object.
#'
#' This class represents a 2-dimensional table structure for displaying H2O output
#' 
setClass("h2o.2dtable", representation(description="character", data="data.frame"))

setMethod("initialize", "h2o.2dtable", function(.Object, raw_json) {
  # Merge doubles and strings (factors) (Note: R requires all entries in a column to be of same type)
  doubles <- do.call(rbind.data.frame, raw_json$doubles)
  strings <- do.call(rbind.data.frame, raw_json$strings)
  idx_num <- !sapply(doubles, function(x) { is.null(x) })
  idx_fac <- !sapply(strings, function(x) { is.null(x) })
  
  # Check if any of the arrays are NULL
  if(is.data.frame(doubles) && any(idx_num)) {
    .Object@data <- doubles
    if(is.data.frame(strings) && any(idx_fac) && all(dim(strings) == dim(doubles)))
      .Object@data[,idx_fac] <- strings[,idx_fac]
  } else if(is.data.frame(strings) && any(idx_fac))
    .Object@data <- strings
  else
    .Object@data <- NULL
  
  # Set row/column names only if specified
  if(!is.null(.Object@data)) {
    if(!is.null(raw_json$colNames)) colnames(.Object@data) <- raw_json$colNames
    if(!is.null(raw_json$rowHeaders)) rownames(.Object@data) <- raw_json$rowHeaders
  }
  .Object@description <- raw_json$description
  .Object
})

setMethod("show", "h2o.2dtable", function(object) { cat(object@description, "\n"); print(object@data) })

#'
#' The h2o.model object.
=======
#' The H2OModel object.
>>>>>>> 08225670
#'
#' This virtual class represents a model built by H2O.
#'
#' This object has slots for the key, which is a character string that points to the model key existing in the H2O cloud,
#' the data used to build the model (an object of class H2OFrame).

#' @slot h2o Object of class \code{H2OConnection}, which is the client object that was passed into the function call.
#' @slot key Object of class \code{character}, representing the unique hex key that identifies the model
#' @slot model Object of class \code{list} containing the characteristics of the model returned by the algorithm.
#' @slot raw_json Object of class \code{list} containing the raw JSON response
#' @aliases H2OModel
setClass("H2OModel", representation(h2o="H2OConnection", key="character", model="list", raw_json="list"), contains="VIRTUAL")

# No show method for this type of object.
#'
#' The H2OPerfModel class.
#'
#' This class represents the output of the evaluation of a binary classification model.
#'
#' @slot cutoffs A numeric vector of threshold values.
#' @slot measure A numeric vector of performance values corresponding to the threshold values. The specific performance measure is given in \code{perf}.
#' @slot perf A character string indicating the performance measure used to evaluate the model. One of either "F1", "Accuracy", "Error", "Precision", "Recall", "Specificity", "MCC", "Max per Class Error".
#' @slot model Object of class \code{list} containing the following elements:
#' \describe{
#'    \item{AUC}{Area under the curve.}
#'    \item{GINI}{Gini coefficient.}
#'    \item{Best Cutoff for}{Threshold value that optimizes the performance measure \code{perf}. If \code{perf} is "max_per_class_error", it is minimized at this threshold, otherwise, it is maximized.}
#'    \item{F1}{F1 score at best cutoff.}
#'    \item{Accuracy}{Accuracy value at best cutoff. Estimated as \eqn{(TP+TN)/(P+N)}.}
#'    \item{Precision}{Precision value at best cutoff. Estimated as \eqn{TP/(TP+FP)}.}
#'    \item{Recall}{Recall value at best cutoff, i.e. the true positive rate \eqn{TP/P}.}
#'    \item{Specificity}{Specificity value at best cutoff, i.e. the true negative rate \eqn{TN/N}.}
#'    \item{MCC}{Mathew's Correlation Coefficient}
#'    \item{Max per Class Error}{Maximum per class error at best cutoff.}
#'    \item{Confusion}{Confusion matrix at best cutoff.}
#' }
#' @slot roc A data frame with two columns: TPR = true positive rate and FPR = false positive rate, calculated at the listed cutoffs.
#' @aliases H2OPerfModel
setClass("H2OPerfModel", representation(cutoffs="numeric", measure="numeric", perf="character", model="list", roc="data.frame"))

#' @rdname H2OPerfModel-class
setMethod("show", "H2OPerfModel", function(object) {
  model <- object@model
  tmp <- t(data.frame(model[-length(model)]))

  if(object@perf == "mcc")
    criterion <- "MCC"
  else
    criterion <- paste(toupper(substring(object@perf, 1L, 1L)), substring(object@perf, 2L), sep = "")
  rownames(tmp) <- c("AUC", "Gini", paste("Best Cutoff for", criterion), "F1", "Accuracy", "Error",
                     "Precision", "Recall", "Specificity", "MCC", "Max per Class Error")
  colnames(tmp) <- "Value"; print(tmp)
  cat("\n\nConfusion matrix:\n"); print(model$confusion)
})

#'
#' The H2OGLMModel class.
#'
#' This class represents a generalized linear model.
#'
#' @slot xval List of objects of class \code{H2OGLMModel}, representing the n-fold cross-validation models.
#' @aliases H2OGLMModel
setClass("H2OGLMModel", representation(xval="list"), contains="H2OModel")

#' @rdname H2OGLMModel-class
setMethod("show", "H2OGLMModel", function(object) {
    print(object@data@h2o)
    cat("Parsed Data Key:", object@data@key, "\n\n")
    cat("GLM2 Model Key:", object@key)

    model <- object@model
    cat("\n\nCoefficients:\n"); print(round(model$coefficients,5L))
    if(!is.null(model$normalized_coefficients)) {
        cat("\nNormalized Coefficients:\n"); print(round(model$normalized_coefficients,5L))
    }
    cat("\nDegrees of Freedom:", model$df.null, "Total (i.e. Null); ", model$df.residual, "Residual")
    cat("\nNull Deviance:    ", round(model$null.deviance,1L))
    cat("\nResidual Deviance:", round(model$deviance,1L), " AIC:", round(model$aic,1L))
    cat("\nDeviance Explained:", round(1-model$deviance/model$null.deviance,5L), "\n")
    # cat("\nAvg Training Error Rate:", round(model$train.err,5L), "\n")

    family <- model$params$family$family
    if(family == "binomial") {
        cat("AUC:", round(model$auc,5L), " Best Threshold:", round(model$best_threshold,5L))
        cat("\n\nConfusion Matrix:\n"); print(model$confusion)
    }

    if(length(object@xval) > 0L) {
        cat("\nCross-Validation Models:\n")
        if(family == "binomial") {
            modelXval <- t(sapply(object@xval, function(x) { c(x@model$rank-1, x@model$auc, 1-x@model$deviance/x@model$null.deviance) }))
            colnames(modelXval) <- c("Nonzeros", "AUC", "Deviance Explained")
        } else {
            modelXval <- t(sapply(object@xval, function(x) { c(x@model$rank-1, x@model$aic, 1-x@model$deviance/x@model$null.deviance) }))
            colnames(modelXval) <- c("Nonzeros", "AIC", "Deviance Explained")
        }
        rownames(modelXval) <- paste("Model", seq_len(nrow(modelXval)))
        print(modelXval)
    }
})

#'
#' The H2OGLMModelList class.
#'
#' This class represents a list of generalized linear models produced from a lambda search.
#' @slot models Object of class \code{list} containing \code{H2OGLMModel} objects representing the models returned from the lambda search.
#' @slot best_model Object of class \code{numeric} indicating the index of the model with the optimal lambda value in the above list.
#' @slot lambdas Object of class \code{numeric} indicating the optimal lambda value from the lambda search.
#' @aliases H2OGLMModelList
setClass("H2OGLMModelList", representation(models="list", best_model="numeric", lambdas="numeric"))

#' @rdname H2OGLMModelList-class
setMethod("summary","H2OGLMModelList", function(object) {
    summary <- NULL
    if(object@models[[1L]]@model$params$family$family == 'binomial'){
        for(m in object@models) {
            model <- m@model
            if(is.null(summary)) {
                summary <- t(as.matrix(c(model$lambda, model$df.null-model$df.residual,round((1-model$deviance/model$null.deviance),2L),round(model$auc,2L))))
            } else {
                summary <- rbind(summary,c(model$lambda,model$df.null-model$df.residual,round((1-model$deviance/model$null.deviance),2L),round(model$auc,2L)))
            }
        }
        summary <- cbind(seq_len(nrow(summary)),summary)
        colnames(summary) <- c("id","lambda","predictors","dev.ratio"," AUC ")
    } else {
        for(m in object@models) {
            model <- m@model
            if(is.null(summary)) {
                summary <- t(as.matrix(c(model$lambda, model$df.null-model$df.residual,round((1-model$deviance/model$null.deviance),2L))))
            } else {
                summary <- rbind(summary,c(model$lambda,model$df.null-model$df.residual,round((1-model$deviance/model$null.deviance),2L)))
            }
        }
        summary <- cbind(seq_len(nrow(summary)),summary)
        colnames(summary) <- c("id","lambda","predictors","explained dev")
    }
    summary
})

#' @rdname H2OGLMModelList-class
setMethod("show", "H2OGLMModelList", function(object) {
    print(summary(object))
    cat("best model:",object@best_model, "\n")
})

#'
#' The H2ODeepLearningModel class.
#'
#' This class represents a deep learning model.
#' @slot valid Object of class \code{H2OFrame}, representing the validation data set.
#' @slot xval List of objects of class \code{H2ODeepLearningModel}, representing the n-fold cross-validation models.
#' @aliases H2ODeepLearningModel
setClass("H2ODeepLearningModel", representation(valid="H2OFrame", xval="list"), contains="H2OModel")

#' @rdname H2ODeepLearningModel-class
setMethod("show", "H2ODeepLearningModel", function(object) {
  cat("Deep Learning Model Key:", object@key)

  model <- object@model
  cat("\n\nTraining classification error:", model$train_class_error)
  cat("\nTraining mean square error:", model$train_sqr_error)
  cat("\n\nValidation classification error:", model$valid_class_error)
  cat("\nValidation square error:", model$valid_sqr_error)

  if(!is.null(model$confusion)) {
    cat("\n\nConfusion matrix:\n")
    if(is.na(object@valid@key)) {
      if(model$params$nfolds == 0L)
        cat("Reported on", object@data@key, "\n")
      else
        cat("Reported on ", model$params$nfolds, "-fold cross-validated data\n", sep="")
    } else
      cat("Reported on", object@valid@key, "\n")
    print(model$confusion)
  }

  if(!is.null(model$hit_ratios)) {
    cat("\nHit Ratios for Multi-class Classification:\n")
    print(model$hit_ratios)
  }

  if(!is.null(object@xval) && length(object@xval) > 0L) {
    cat("\nCross-Validation Models:\n")
    temp <- lapply(object@xval, function(x) cat(" ", x@key, "\n"))
  }
  cat("\n")
  cat("\nAvailable components:\n\n"); print(names(model))
})

#'
#' The H2ODRFModel class.
#'
#' This class represents a distributed random forest model.
#'
#' @slot valid Object of class \code{H2OFrame}, which is the data used for validating the model.
#' @slot xval List of objects of class \code{H2ODRFModel}, representing the n-fold cross-validation models.
#' @aliases H2ODRFModel
setClass("H2ODRFModel", representation(valid="H2OFrame", xval="list"), contains="H2OModel")

#' @rdname H2ODRFModel-class
setMethod("show", "H2ODRFModel", function(object) {
  print(object@data@h2o)
  cat("Parsed Data Key:", object@data@key, "\n\n")
  cat("Distributed Random Forest Model Key:", object@key)

  model = object@model
  cat("\n\nClassification:", model$params$classification)
  cat("\nNumber of trees:", model$params$ntree)
  cat("\nTree statistics:\n"); print(model$forest)

  if(model$params$classification) {
    cat("\nConfusion matrix:\n")
    if(is.na(object@valid@key))
      cat("Reported on ", object@model$params$nfolds, "-fold cross-validated data\n", sep="")
    else
      cat("Reported on", object@valid@key, "\n")
    print(model$confusion)

    if(!is.null(model$auc) && !is.null(model$gini))
      cat("\nAUC:", model$auc, "\nGini:", model$gini, "\n")
  }
  if(!is.null(model$varimp)) {
    cat("\nVariable importance:\n"); print(model$varimp)
  }
  cat("\nMean-squared Error by tree:\n"); print(model$mse)
  if(length(object@xval) > 0L) {
    cat("\nCross-Validation Models:\n")
    print(sapply(object@xval, function(x) x@key))
  }
})

#'
#' The H2OGBMModel class.
#'
#' This class represents a gradient boosted machines model.
#' @slot valid Object of class \code{\linkS4class{H2OFrame}}, which is the dataset used to validate the model.
#' @slot xval List of objects of class \code{H2OGBMModel}, representing the n-fold cross-validation models.
#' @aliases H2OGBMModel
setClass("H2OGBMModel", representation(valid="H2OFrame", xval="list"), contains="H2OModel")

#' @rdname H2OGBMModel-class
setMethod("show", "H2OGBMModel", function(object) {
# print(object@data@h2o)
#  cat("Parsed Data Key:", object@data@key, "\n\n")
  cat("GBM Model Key:", object@key, "\n")

#  model = object@model
#  if(model$params$distribution %in% c("multinomial", "bernoulli")) {
#    cat("\nConfusion matrix:\n")
#    if(is.na(object@valid@key))
#      cat("Reported on", paste(object@model$params$nfolds, "-fold cross-validated data", sep = ""), "\n")
#    else
#      cat("Reported on", object@valid@key, "\n")
#    print(model$confusion)
#
#    if(!is.null(model$auc) && !is.null(model$gini))
#      cat("\nAUC:", model$auc, "\nGini:", model$gini, "\n")
#  }

#  if(!is.null(model$varimp)) {
#    cat("\nVariable importance:\n"); print(model$varimp)
#  }
#  cat("\nMean-squared Error by tree:\n"); print(model$err)
#  if(length(object@xval) > 0) {
#    cat("\nCross-Validation Models:\n")
#    print(sapply(object@xval, function(x) x@key))
#  }
})

#'
#' The H2OQuantileModel class.
#'
#' This class represents a quantile model.
#' @slot valid Object of class \code{\linkS4class{H2OFrame}}, which is the dataset used to build the model.
#' @aliases H2OQuantileModel
setClass("H2OQuantileModel", representation(valid="H2OFrame", xval="list"), contains="H2OModel")

#' @rdname H2OQuantileModel-class
setMethod("show", "H2OQuantileModel", function(object) {
# print(object@data@h2o)
#  cat("Parsed Data Key:", object@data@key, "\n\n")
  cat("Quantile Model Key:", object@key, "\n")
})

#'
#' The H2OSpeeDRFModel class.
#'
#' This class represents a speedrf model. Another random forest model variant.
#' @slot valid Object of class \code{H2OFrame}, which is the data used for validating the model.
#' @slot list List of objects of class \code{H2OSpeeDRFModel}, representing the n-fold cross-validation models.
#' @aliases H2OSpeeDRFModel
setClass("H2OSpeeDRFModel", representation(valid="H2OFrame", xval="list"), contains="H2OModel")

#' @rdname H2OSpeeDRFModel-class
setMethod("show", "H2OSpeeDRFModel", function(object) {
  print(object@data@h2o)
  cat("Parsed Data Key:", object@data@key, "\n\n")
  cat("Random Forest Model Key:", object@key)
  cat("\n\nSeed Used: ", object@model$params$seed)

  model <- object@model
  cat("\n\nClassification:", model$params$classification)
  cat("\nNumber of trees:", model$params$ntree)

  if(FALSE){ #model$params$oobee) {
    cat("\nConfusion matrix:\n"); cat("Reported on oobee from", object@valid@key, "\n")
    if(is.na(object@valid@key))
      cat("Reported on oobee from ", object@model$params$nfolds, "-fold cross-validated data\n", sep="")
    else
      cat("Reported on oobee from", object@valid@key, "\n")
  } else {
    cat("\nConfusion matrix:\n");
    if(is.na(object@valid@key))
      cat("Reported on ", object@model$params$nfolds, "-fold cross-validated data\n", sep="")
    else
      cat("Reported on", object@valid@key, "\n")
  }
  print(model$confusion)

  if(!is.null(model$varimp)) {
    cat("\nVariable importance:\n"); print(model$varimp)
  }

  #mse <-model$mse[length(model$mse)] # (model$mse[is.na(model$mse) | model$mse <= 0] <- "")

  if (model$mse != -1) {
    cat("\nMean-squared Error from the",model$params$ntree, "trees: "); cat(model$mse, "\n")
  }

  if(length(object@xval) > 0L) {
    cat("\nCross-Validation Models:\n")
    print(sapply(object@xval, function(x) x@key))
  }
})

#'
#' The H2ONBModel class.
#'
#' This class represents a naive bayes model.
#' @aliases H2ONBModel
setClass("H2ONBModel", contains="H2OModel")

#' @rdname H2ONBModel-class
setMethod("show", "H2ONBModel", function(object) {
  print(object@data@h2o)
  cat("Parsed Data Key:", object@data@key, "\n\n")
  cat("Naive Bayes Model Key:", object@key)

  model <- object@model
  cat("\n\nA-priori probabilities:\n"); print(model$apriori_prob)
  cat("\n\nConditional probabilities:\n"); print(model$tables)
})


#'
#' The H2OPCAModel class.
#'
#' This class represents the results from a pricnipal components analysis.
#' @aliases H2OPCAModel
setClass("H2OPCAModel", contains="H2OModel")

#' @rdname H2OPCAModel-class
setMethod("show", "H2OPCAModel", function(object) {
  print(object@data@h2o)
  cat("Parsed Data Key:", object@data@key, "\n\n")
  cat("PCA Model Key:", object@key)

  model <- object@model
  cat("\n\nStandard deviations:\n", model$sdev)
  cat("\n\nRotation:\n"); print(model$rotation)
})

#'
#' The H2OKMeansModel class.
#'
#' This class represents the results of a KMeans model.
#' @aliases H2OKMeansModel
setClass("H2OKMeansModel", representation(valid="H2OFrame", xval="list"), contains="H2OModel")

#' @rdname H2OKMeansModel-class
setMethod("show", "H2OKMeansModel", function(object) {
#    cat("Parsed Data Key:", object@data@key, "\n\n")
    cat("K-means Model Key:", object@key)

    model <- object@model
    cat("\n\nK-means clustering with", length(model$rows), "clusters of sizes "); cat(model$rows, sep=", ")
<<<<<<< HEAD
    # cat("\n\nCluster means:\n"); print(model$clusters)
    cat("\n\n", model$centers@description, "\n", sep = ""); print(model$centers@data)
=======
    cat("\n\nCluster means:\n"); print(model$centers)
>>>>>>> 08225670
    cat("\nWithin cluster mean squared error by cluster:\n"); print(model$withinmse)
    cat("(between_SS / total_SS = ", round(100*model$avgbetweenss/model$avgss, 2L), "%)\n")
#    cat("\n\nCluster means:\n"); print(model$centers)
#    cat("\nClustering vector:\n"); print(summary(model$centers))
#    cat("\nWithin cluster sum of squares by cluster:\n"); print(model$withinss)
#    cat("(between_SS / total_SS = ", round(100*sum(model$betweenss)/model$totss, 1), "%)\n")
    cat("\nAvailable components:\n\n"); print(names(model))
})


#'
#' The H2OGrid class.
#'
#' This virtual class represents a grid search performed by H2O.
#'
#' A grid search is an automated procedure for varying the parameters of a model and discovering the best tunings.
#' @slot keys Object of class \code{character}, representing the unique hex key that identifies the model.
#' @slot data Object of class \code{H2OFrame}, which is the input data used to build the model.
#' @slot model Object of class \code{list} containing \code{H2OModel} objects representing the models returned by the grid search algorithm.
#' @slot sumtable Object of class \code{list} containing summary statistics of all the models returned by the grid search algorithm.
#' @aliases H2OGrid
setClass("H2OGrid", representation(key="character",   data="H2OFrame", model="list", sumtable="list", "VIRTUAL"))

#' @rdname H2OGrid-class
setMethod("show", "H2OGrid", function(object) {
  print(object@data@h2o)
  cat("Parsed Data Key:", object@data@key, "\n\n")
  cat("Grid Search Model Key:", object@key, "\n")

  temp <- data.frame(t(sapply(object@sumtable, c)))
  cat("\nSummary\n"); print(temp)
})

#'
#' The H2OGLMGrid class.
#'
#' The grid search for a generalized linear model.
#' @aliases H2OGLMGrid
setClass("H2OGLMGrid", contains="H2OGrid")

#'
#' The H2OGBMGrid class.
#'
#' The grid search for a gradient boosted machines model.
#' @aliases H2OGBMGrid
setClass("H2OGBMGrid", contains="H2OGrid")

#'
#' The H2OKMeansGrid class.
#'
#' The grid search for a KMeans model.
#' @aliases H2OKMeansGrid
setClass("H2OKMeansGrid", contains="H2OGrid")

#'
#' The H2ODRFGrid class.
#'
#' The grid search for a distributed random forest model.
#' @aliases H2ODRFGrid
setClass("H2ODRFGrid", contains="H2OGrid")

#'
#' The H2ODeepLearningGrid class.
#'
#' The grid search for a deep learning model.
#' @aliases H2ODeepLearningGrid
setClass("H2ODeepLearningGrid", contains="H2OGrid")

#'
#' The H2OSpeeDRFGrid class.
#'
#' The grid search object for a speedrf model.
#' @aliases H2OSpeeDRFGrid
setClass("H2OSpeeDRFGrid", contains="H2OGrid")

#-----------------------------------------------------------------------------------------------------------------------
# Class Utils
#-----------------------------------------------------------------------------------------------------------------------

.isH2O <- function(x) { is(x, "H2OFrame") || is(x, "H2OConnection") || is(x, "H2ORawData") }
.retrieveH2O<-
function(env) {
  e_list <- unlist(lapply(ls(env), function(x) {
    tryCatch(is(get(x, envir=env), "H2OConnection"), error = function(e) FALSE)
             }))
  if (any(e_list)) {
    if (sum(e_list) > 1L) {
      x <- e_list[1L]
      for (y in e_list[1L])
        if (!identical(x, y)) stop("Found multiple H2OConnection objects. Please specify the preferred H2O connection.")
    }
    return(get(ls(env)[which(e_list)[1L]], envir=env))
  }
  g_list <- unlist(lapply(ls(globalenv()), function(x) is(get(x, envir=globalenv()), "H2OConnection")))
  if (any(g_list)) {
    if (sum(g_list) > 1L) {
      x <- g_list[1L]
      for (y in g_list[1L])
        if (!identical(x, y)) stop("Found multiple H2OConnection objects. Please specify the preferred H2O connection.")
    }
    return(get(ls(globalenv())[which(g_list)[1L]], envir=globalenv()))
  }
  stop("Could not find any active H2OConnection objects. Please specify an H2O connection.")
}<|MERGE_RESOLUTION|>--- conflicted
+++ resolved
@@ -19,6 +19,7 @@
 #' The Node class.
 #'
 #' An object of type Node inherits from an H2OFrame, but holds no H2O-aware data. Every node in the abstract syntax tree
+#' An object of type Node inherits from an h2o.frame, but holds no H2O-aware data. Every node in the abstract syntax tree
 #' has as its ancestor this class.
 #'
 #' Every node in the abstract syntax tree will have a symbol table, which is a dictionary of types and names for
@@ -142,7 +143,6 @@
 setClass("H2OW2V", representation(h2o="H2OConnection", key="character", train.data="H2OFrame"))
 
 #'
-<<<<<<< HEAD
 #'The h2o.2dtable object.
 #'
 #' This class represents a 2-dimensional table structure for displaying H2O output
@@ -179,9 +179,6 @@
 
 #'
 #' The h2o.model object.
-=======
-#' The H2OModel object.
->>>>>>> 08225670
 #'
 #' This virtual class represents a model built by H2O.
 #'
@@ -569,12 +566,7 @@
 
     model <- object@model
     cat("\n\nK-means clustering with", length(model$rows), "clusters of sizes "); cat(model$rows, sep=", ")
-<<<<<<< HEAD
-    # cat("\n\nCluster means:\n"); print(model$clusters)
-    cat("\n\n", model$centers@description, "\n", sep = ""); print(model$centers@data)
-=======
     cat("\n\nCluster means:\n"); print(model$centers)
->>>>>>> 08225670
     cat("\nWithin cluster mean squared error by cluster:\n"); print(model$withinmse)
     cat("(between_SS / total_SS = ", round(100*model$avgbetweenss/model$avgss, 2L), "%)\n")
 #    cat("\n\nCluster means:\n"); print(model$centers)
