#`
#` Transmogrify A User Defined Function Into A Rapids AST
#`
#` A function has three parts:
#`  1. A name
#`  2. Arguments
#`  3. A body
#`
#` If it has been deteremined that a function is user-defined, then it must become a Rapids AST.
#`
#` The overall strategy for collecting up a function is to avoid densely packed recursive calls, each attempting to handle
#` the various corner cases.
#`
#` Instead, the thinking is that there are a limited number of statement types in a function body:
#`  1. control flow: if, else, while, for, return
#`  2. assignments
#`  3. operations/function calls
#`  4. Implicit return statement
#`
#` Implicit return statements are the last statement in a closure. Statements that are not implicit return statements
#` are optimized away by the back end.
#`
#` Since the statement types can be explicitly defined, there is only a need for processing a statement of the 3rd kind.
#` Therefore, all recursive calls are funneled into a single statement processing function.
#`
#` From now on, statements will refer to statemets of the 3rd kind.
#`
#` Simple statements can be further grouped into the following ways (excuse abuse of `dispatch` lingo below):
#`
#`  1. Unary operations  (dispatch to .h2o.unary_op )
#`  2. Binary Operations (dispatch to .h2o.binary_op)
#`  3. Prefix Operations (dispatch to .h2o.nary_op)
#`  4. User Defined Function Call
#`  5. Anonymous closure
#`
#` Of course "real" statements are mixtures of these simple statements, but these statements are handled recursively.
#`
#` Case 4 spins off a new transmogrification for the encountered udf. If the udf is already defined in this **scope**, or in
#` some parent scope, then there is nothing to do.
#`
#` Case 5 spins off a new transmogrification for the encountered closure and replaced by an invocation of that closure.
#` If there's no assignment resulting from the closure, the closure is simply dropped (modification can only happen in the
#` global scope (scope used in usual sense here)).
#`
#`
#` NB:
#` **scope**: Here scopes are defined in terms of a closure.
#`            *this* scope knows about all functions and all of its parents functions.
#`            They are implemented as nested environments.
#`
#` The Finer Points
#` ----------------
#`
#` Mutually recursive functions:
#`
#`  For processing a raw function:
#`   .process.stmnt <=> .stmnt.to.ast.switchboard
#`
#`  For postprocessing the ast:
#`   .body.visitor <=> .stmnt.visitor


#`
#` Helper function for .is.udf
#`
#` Carefully examine an environment and determine if it's a user-defined closure.
#`
.is.closure <- function(e) {
  # if env is defined in the global environment --> it is user defined
  if (identical(e, .GlobalEnv)) return(TRUE)

  # otherwise may be a closure:

  # first check that it is not a named environment --> not part of a package
  isNamed <- environmentName(e) != ""
  if (isNamed) return(FALSE)
  # go to the parent and check again, until we hit the global, in which case return true
  .is.closure(parent.env(e))
}

#`
#` Check if the call is user defined.
#`
#` A call is user defined if its environment is the Global one, or it's a closure inside of a call existing in the Global env.
.is.udf<-
function(fun) {
  if (.is.op(fun)) return(FALSE)
  e <- tryCatch( environment(eval(fun)), error = function(x) FALSE)  # get the environment of `fun`
  if (is.logical(e)) return(FALSE)                                   # if e is logical -> no environment found
  tryCatch(.is.closure(e), error = function(x) FALSE)                # environment found, but then has no parent.env
}

.is.in<-
function(o, map) {
  o <- deparse(o)
  o %in% names(map)
}

.is.unary_op  <- function(o) .is.in(o, .unary_op.map)
.is.binary_op <- function(o) .is.in(o, .binary_op.map)
.is.nary_op   <- function(o) .is.in(o, .nary_op.map)
  .is.prefix    <- function(o) .is.in(o, .prefix.map)
.is.slice     <- function(o) .is.in(o, .slice.map)
.is.op        <- function(o) .is.unary_op(o) || .is.binary_op(o) || .is.nary_op(o) || .is.prefix(o)

#`
#` Statement Processor
#`
#` Converts the statement into an AST.
#`
#`
#` The possible types of statements to process:
#`
#`  1. A unary operation (calls .h2o.unary_op)
#`      A. `!` operator
#`
#`  2. A binary operation  (calls .h2o.binary_op)
#`      A. '"+"', '"-"', '"*"', '"^"', '"%%"', '"%/%"', '"/"'
#`         '"=="', '">"', '"<"', '"!="', '"<="', '">="'
#`         '"&"', '"|"', '"**"'
#`
#`  3. A prefix operation
#`      A. Unary Prefix:  '"abs"',   '"sign"',   '"sqrt"',   '"ceiling"', '"floor"',
#`                        '"trunc"', '"cummax"', '"cummin"', '"cumprod"', '"cumsum"',
#`                        '"log"',   '"log10"',  '"log2"',   '"log1p"',   '"acos"', '"acosh"',
#`                        '"asin"',  '"asinh"',  '"atan"',   '"atanh"',   '"exp"',  '"expm1"',
#`                        '"cos"',   '"cosh"',   '"cospi"',  '"sin"',     '"sinh"', '"sinpi"',
#`                        '"tan"',   '"tanh"',   '"tanpi"',
#`                        '"gamma"', '"lgamma"', '"digamma"','"trigamma"', '"is.na"'
#`
#`      B. .h2o.nary_op: '"round"', '"signif"'
#`
#`      C. .h2o.nary_op: '"max"', '"min"', '"range"', '"prod"', '"sum"', '"any"', '"all"'
#`
#`      D. .h2o.nary_op: '"trunc"', '"log"'  (could be either unary_op or nary_op)
#`
#` Each of the above types of statements will handle their own arguments and return an appropriate AST
.process.stmnt<-
function(stmnt) {
  # convenience variable
  stmnt_list <- as.list(stmnt)

  # is null
  if (is.atomic(stmnt_list[[1L]]) && is.null(stmnt_list[[1L]])) return("()")

  if (is.atomic(stmnt_list[[1L]]))
    if (is.numeric(stmnt_list[[1L]])   ||  # Got atomic numeric
        is.character(stmnt_list[[1L]]) ||  # Got atomic character
        is.logical(stmnt_list[[1L]]))      # Got atomic logical
        return(stmnt_list[[1L]])

  # Got an Op
  if (.is.op(stmnt_list[[1L]])) {

    # have an operator
    op <- stmnt_list[[1L]]

    # Case 2 from the comment above
    if (.is.binary_op(op)) {
      e1 <- .stmnt.to.ast.switchboard(stmnt_list[[2L]])
      e2 <- .stmnt.to.ast.switchboard(stmnt_list[[3L]])
      return(.h2o.binary_op_ast(deparse(op), e1, e2))

    # Case 1, 3A above unless it's `log`, or `[`, or `$`
    } else if (.is.unary_op(op)) {
      if (.is.slice(op)) return(.process.slice.stmnt(stmnt))
      x <- .stmnt.to.ast.switchboard(stmnt_list[[2L]])
      return(.h2o.unary_op_ast(deparse(op), x))

    # all nary_ops
    } else if(.is.nary_op(op)) {
      args <- lapply(stmnt_list[-1L], .stmnt.to.ast.switchboard)
      arg1 <- args[1L]
      if (is(arg1[[1L]], "ASTEmpty")) arg1[[1L]] <- .get.value.from.arg(arg1[[1L]])
      if (is(arg1[[1L]], "ASTNode"))  arg1[[1L]] <- .visitor(.get.value.from.arg(arg1[[1L]]))
      args[[1L]] <- arg1

      # Grab defaults and exchange them with any passed in args
      op_args <- (stmnt_list[-1L])[-1L]         # these are any additional args passed to this op
      l <- NULL
      if (is.primitive(match.fun(op))) l <- formals(args(match.fun(op)))  # primitive methods are special
      else {
        l <- formals(getMethod(as.character(op), "H2OFrame"))[-1L]
        if (length(l) == 1 && names(l) == "...") {
          l <- formals(as.list(as.list(getMethod(as.character(op), "H2OFrame"))[[3]][[2]])[[3]])[-1L]
        }
      }
      if (is.null(l)) stop("Could not find args for the op: ", as.character(op))
      if( as.character(op) == "log" ) l <- NULL   # special case for plain olde log
      l <- lapply(l, function(i)
      if (length(i) != 0L) {
        if(i == "") NULL else i
      } else i)
      add_args <- l[names(l) != "..."]        # remove any '...' args

      # if some args were passed in then update those values in add_args
      if (length(op_args) != 0L) {
        for (a in names(add_args)) {
          if (a %in% names(op_args)) add_args[a] <- op_args[a]
        }
        args <- arg1
      }

      # simplify the list, names in the list makes things go kablooey
      names(add_args) <- NULL
      add_args <- lapply(add_args, .stmnt.to.ast.switchboard)
      add_args <- lapply(add_args, .get.value.from.arg)

      # update the args list and then return the node
      args <- c(args, add_args)
      return(new("ASTNode", root=new("ASTApply", op = deparse(op)), children=args))

    # prefix op, 1 arg
    } else if(.is.prefix(op)) {
      arg <- .stmnt.to.ast.switchboard(stmnt_list[[2L]])
      return(.h2o.unary_op_ast(deparse(op), arg))

    # should never get here
    } else {
      stop("Fail in statement processing to AST. Failing statement was: ", stmnt, "\n",
           "Please contact support@h2oai.com")
    }
  }

  # Got a user-defined function
  if (.is.udf(stmnt_list[[1L]])) stop("fcn within a fcn unimplemented")

  # otherwise just got a variable name to either return (if last statement) or skip (if not last statement)
  # this `if` is just to make us all feel good... it doesn't do any interesting checking
  if (is.name(stmnt_list[[1L]]) && is.symbol(stmnt_list[[1L]]) && is.language(stmnt_list[[1L]])) {
    return(new("ASTEmpty", key = as.character(stmnt_list[[1L]])))
  }

  if (length(stmnt) == 1L) return(.process.stmnt(stmnt[[1L]]))
  stop("Don't know what to do with statement: ", stmnt)
}

.process.slice.stmnt<-
function(stmnt) {
  stmnt_list <- as.list(stmnt)
  i <- stmnt_list[[3L]]  # rows
  if (length(stmnt_list) == 3L) {
    if (missing(i)) return("")
    if (length(i) > 1L) stop("`[[` can only select one column")
    if (!is.numeric(i)) stop("column selection within a function call must be numeric")
    rows <- "()"
    cols <- .eval(substitute(i), parent.frame())
  } else {
    j <- stmnt_list[[4L]]  # columns
    if (missing(i))
      rows <- "()"
    else if (is(i, "ASTNode"))
      rows <- eval(i, parent.frame())
    else
      rows <- .eval(substitute(i), parent.frame())
    if (missing(j))
      cols <- "()"
    else
      cols <- .eval(substitute(j), parent.frame())
  }
  ast <- deparse(stmnt_list[[2L]])
  if( !identical(cols,"()") ) ast <- new("ASTNode", root = new("ASTApply", op = "cols"), children = list(ast, cols))
  if( !identical(rows,"()") ) ast <- new("ASTNode", root = new("ASTApply", op = "rows"), children = list(ast, rows))
  ast  
}

.process.if.stmnt<-
function(stmnt) {
  stmnt_list <- as.list(stmnt)         # drop the `if`
  has_else <- length(stmnt_list) == 4L # more if-elses are glommed together into the 4th item in the list ... ALWAYS!
  condition <- .stmnt.to.ast.switchboard(stmnt_list[[2L]])
  body <- .process.body(stmnt_list[[3L]])
  if (has_else) body <- c(body, .process.else.stmnt(stmnt_list[[4L]]))
  new("ASTIf", condition = condition, body = new("ASTBody", statements = body))
}

.process.for.stmnt    <- function(stmnt) stop("`for` unimplemented")
.process.else.stmnt   <- function(stmnt) new("ASTElse", body = .process.body(stmnt, TRUE))
.process.return.stmnt <- function(stmnt) .h2o.unary_op_ast("return", .stmnt.to.ast.switchboard(as.list(stmnt)[[2L]]))

.process.assign.stmnt<-
function(stmnt) {
  stmnt_list <- as.list(stmnt)
  s <- .stmnt.to.ast.switchboard(stmnt_list[[2L]])
  lhs <- ""
  if (is(s, "ASTNode")) lhs <- s
  else                  lhs <- deparse(stmnt[[2L]])
  y <- .stmnt.to.ast.switchboard(stmnt_list[[3L]])
  new("ASTNode", root= new("ASTApply", op="="), children = list(left = lhs, right = y))
}

#`
#` Statement Parser Switchboard
#`
#` This function acts as a switchboard for the various types of statements that may exist in the body of a function.
#`
#` The possible types of statements:
#`
#`  1. Control Flow Statements:
#`      A. If
#`      B. Else
#`      C. for  -- to handle iterator-for (i in 1:5) (x in vector)
#`      D. return -- return the result
#`      E. while -- stops processing immediately. while loops are unsupported
#`
#`  2. Assignment
#`
#`  3. Function call / Operation
#`
#` This switchboard takes exactly ONE statement at a time.
.stmnt.to.ast.switchboard<-
function(stmnt) {
  if (is.null(stmnt)) return(NULL)

  # convenience variable
  stmnt_list <- as.list(stmnt)

  # check for `if`, `for`, `else`, `return`, `while` -- stop if `while`
  if (identical(quote(`if`),     stmnt_list[[1L]])) return(.process.if.stmnt(stmnt))
  if (identical(quote(`for`),    stmnt_list[[1L]])) return(.process.for.stmnt(stmnt))
  if (identical(quote(`else`),   stmnt_list[[1L]])) return(.process.else.stmnt(stmnt))
  if (identical(quote(`return`), stmnt_list[[1L]])) return(.process.return.stmnt(stmnt))
  if (identical(quote(`while`),  stmnt_list[[1L]])) stop("*Unimplemented* `while` loops are not supported by h2o")

  # check assignment
  if(identical(quote(`<-`), stmnt_list[[1L]])) return(.process.assign.stmnt(stmnt))
  if(identical(quote(`=`),  stmnt_list[[1L]])) return(.process.assign.stmnt(stmnt))
  if(identical(quote(`->`), stmnt_list[[1L]])) stop("Please use `<-` or `=` for assignment. Assigning to the right is not supported.")

  # everything else is a function call or operation
  .process.stmnt(stmnt)
}

.process.body<-
function(b, is.single = FALSE) {
  stmnts <- as.list(b)
  if(identical(stmnts[[1L]], quote(`{`))) stmnts <- stmnts[-1L]
  if (is.single) { stmnts <- list(.stmnt.to.ast.switchboard(stmnts))
  # return a list of ast_stmnts
  } else { stmnts <- lapply(stmnts, .stmnt.to.ast.switchboard) }
  new("ASTBody", statements = stmnts)
}

#`
#` Transmogrify A User Defined Function Into A Rapids AST
#`
#` A function has two parts:
#`  1. Arguments
#`  2. A body
#`
#` At this point, it's been determined that `fun` is a user defined function, and it must become an AST.
#` Pack the function call up into an AST.
#`
#` Two interesting cases to handle:
#`
#`  1. A closure defined in the body.
#`  2. A different UDF is called within the body.
#`
#`  1.
#`      A. Recognize closure declaration
#`      B. Parse the closure AST and store it to be shipped to H2O
#`      C. Swap out the declaration in the body of this function with an invocation of the closure.
#`
#`  2.
#`      A. Recognize the call
#`      B. If there's not an existing definition *in the current scope*, make one. TODO: handle closures more gracefully -- they aren't handled at all currently.
#`
#`
#` The result is something like the following:
#` (arg1 arg2 arg3 . body)
.fun.to.ast<-
function(fun) {
  args <- paste0(names(formals(fun)), collapse=" ")
  b <- body(fun)
  stmnts <- .process.body(b)
  new("ASTFun", arguments = args, body = stmnts)
}

.fun.visitor<-
function(astfun) {
<<<<<<< HEAD
  body <- paste0("(,", paste0(unlist(.body.visitor(astfun@body), use.names = FALSE), collapse=" "), ")")
  list(ast = paste0("{", astfun@arguments, " . ", body , "}"))
=======
  body <- paste0("(,", paste0(unlist(.body.visitor(astfun@body), use.names = FALSE),collapse=" "), ")", collapse = " ")
  list(ast = paste0("(def ", astfun@name, " ", astfun@arguments, " ", body , ")"))
>>>>>>> e9a6baf2
}

.body.visitor <- function(b) lapply(b@statements, .stmnt.visitor)

.stmnt.visitor<-
function(s) {
  if (is(s, "ASTBody")) {
    .body.visitor(s)
  } else if (is(s, "ASTIf")) {
    body <- paste0(unlist(.body.visitor(s@body), use.names = FALSE), collapse = " ")
    paste0("(", s@op, " ", .visitor(s@condition), " ", body, ")")
  } else if (is(s, "ASTElse")) {
    body <- paste0(unlist(.body.visitor(s@body), use.names = FALSE), collapse = " ")
    paste0("(", s@op, " ", body, ")")
  } else if (is(s, "ASTFor")) {
    .NotYetImplemented()
  } else if (is(s, "ASTNode")) {
    paste0(" ", .visitor(s))
  } else if (is.character(s)) {
    paste0(" ", s)
  } else if (is(s, "H2OFrame")) {
    tmp <- .get(s)
    if (is(tmp, "ASTNode")) {
      paste0(" ", .visitor(s@mutable$ast))
    } else {
      paste0(" ", tmp)
    }
  } else if (is(s, "ASTEmpty")) {
    paste0(" %", s@key)
  } else {
    print(s)
    print(class(s))
    .NotYetImplemented()
  }
}<|MERGE_RESOLUTION|>--- conflicted
+++ resolved
@@ -99,7 +99,7 @@
 .is.unary_op  <- function(o) .is.in(o, .unary_op.map)
 .is.binary_op <- function(o) .is.in(o, .binary_op.map)
 .is.nary_op   <- function(o) .is.in(o, .nary_op.map)
-  .is.prefix    <- function(o) .is.in(o, .prefix.map)
+.is.prefix    <- function(o) .is.in(o, .prefix.map)
 .is.slice     <- function(o) .is.in(o, .slice.map)
 .is.op        <- function(o) .is.unary_op(o) || .is.binary_op(o) || .is.nary_op(o) || .is.prefix(o)
 
@@ -378,13 +378,8 @@
 
 .fun.visitor<-
 function(astfun) {
-<<<<<<< HEAD
   body <- paste0("(,", paste0(unlist(.body.visitor(astfun@body), use.names = FALSE), collapse=" "), ")")
   list(ast = paste0("{", astfun@arguments, " . ", body , "}"))
-=======
-  body <- paste0("(,", paste0(unlist(.body.visitor(astfun@body), use.names = FALSE),collapse=" "), ")", collapse = " ")
-  list(ast = paste0("(def ", astfun@name, " ", astfun@arguments, " ", body , ")"))
->>>>>>> e9a6baf2
 }
 
 .body.visitor <- function(b) lapply(b@statements, .stmnt.visitor)
