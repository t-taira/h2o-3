--- conflicted
+++ resolved
@@ -31,11 +31,7 @@
   Log.info("Impute XY and check error metrics")
   pred <- predict(fitH2O, train.h2o)
   expect_equivalent(as.matrix(pred), fitXY)   # Imputation for numerics with quadratic loss is just XY product
-<<<<<<< HEAD
-  expect_equal(fitH2O@model$training_metrics@metrics$numerr, fitH2O@model$objective)
-=======
   expect_equal(fitH2O@model$training_metrics@metrics$numerr, fitH2O@model$objective, 1e-5)
->>>>>>> 4f96ee57
   expect_equal(fitH2O@model$training_metrics@metrics$caterr, 0)
   
 }
