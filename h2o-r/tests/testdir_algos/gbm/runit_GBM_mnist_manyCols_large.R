--- conflicted
+++ resolved
@@ -2,10 +2,7 @@
 source("../../../scripts/h2o-r-test-setup.R")
 
 
-<<<<<<< HEAD
-=======
 
->>>>>>> 4f96ee57
 test.mnist.manyCols <- function() {
    fPath = tryCatch({
       locate("bigdata/laptop/mnist/train.csv.gz")
