package hex;

import water.exceptions.H2OIllegalArgumentException;
import water.fvec.Frame;
import water.util.ArrayUtils;
import water.util.ModelUtils;
import water.util.TwoDimTable;

import java.util.Arrays;

public class ModelMetricsMultinomial extends ModelMetricsSupervised {
  public final float[] _hit_ratios;         // Hit ratios
  public final ConfusionMatrix _cm;
  public final double _logloss;

  public ModelMetricsMultinomial(Model model, Frame frame, double mse, String[] domain, double sigma, ConfusionMatrix cm, float[] hr, double logloss) {
    super(model, frame, mse, domain, sigma);
    _cm = cm;
    _hit_ratios = hr;
    _logloss = logloss;
  }

  @Override public ConfusionMatrix cm() { return _cm; }
  @Override public float[] hr() {
    return _hit_ratios;
  }

  public static ModelMetricsMultinomial getFromDKV(Model model, Frame frame) {
    ModelMetrics mm = ModelMetrics.getFromDKV(model, frame);

    if (! (mm instanceof ModelMetricsMultinomial))
      throw new H2OIllegalArgumentException("Expected to find a Multinomial ModelMetrics for model: " + model._key.toString() + " and frame: " + frame._key.toString(),
              "Expected to find a ModelMetricsMultinomial for model: " + model._key.toString() + " and frame: " + frame._key.toString() + " but found a: " + mm.getClass());

    return (ModelMetricsMultinomial) mm;
  }

  public static void updateHits(int iact, double[] ds, long[] hits, int row) {
    if (iact == ds[0]) {
      hits[0]++;
      return;
    }
    else {
      long before = ArrayUtils.sum(hits);
      // Use getPrediction logic to see which top K labels we would have predicted
      // Pick largest prob, assign label, then set prob to 0, find next-best label, etc.
      double[] ds_copy = Arrays.copyOf(ds, ds.length); //don't modify original ds!
      ds_copy[1+(int)ds[0]] = 0;
      for (int k=1; k<hits.length; ++k) {
        final int pred_labels = ModelUtils.getPrediction(ds_copy, row); //use tie-breaking of getPrediction
        ds_copy[1+pred_labels] = 0; //next iteration, we'll find the next-best label
        if (pred_labels==iact) {
          hits[k]++;
          break;
        }
      }
      // must find at least one hit if K == n_classes
      if (hits.length == ds.length-1) {
        long after = ArrayUtils.sum(hits);
        if (after == before) hits[hits.length-1]++; //assume worst case
      }
    }
  }

  public static TwoDimTable getHitRatioTable(float[] hits) {
    String tableHeader = "Top-" + hits.length + " Hit Ratios";
    String tableDescription = null;
    String[] rowHeaders = new String[hits.length];
    for (int k=0; k<hits.length; ++k) {
      rowHeaders[k] = new Integer(k+1).toString();
    }
    String[] colHeaders = new String[]{"Hit Ratio"};
    String[] colTypes = new String[]{"float"};
    String[] colFormats = new String[]{"%f"};
    String colHeaderForRowHeaders = "K";
    TwoDimTable table = new TwoDimTable(tableHeader, tableDescription, rowHeaders, colHeaders, colTypes, colFormats, colHeaderForRowHeaders);
    for (int k=0; k<hits.length; ++k) {
      table.set(k, 0, new Float(hits[k]));
    }
    return table;
  }


  public static class MetricBuilderMultinomial extends MetricBuilderSupervised {
    long[/*nclasses*/][/*nclasses*/] _cm;
    long[/*K*/] _hits;            // the number of hits for hitratio, length: K
    private int _K;               // TODO: Let user set K
    double _logloss;

    public MetricBuilderMultinomial( int nclasses, String[] domain ) {
      super(nclasses,domain);
      _cm = new long[domain.length][domain.length];
      _K = Math.min(10,_nclasses);
      _hits = new long[_K];
    }

    // Passed a float[] sized nclasses+1; ds[0] must be a prediction.  ds[1...nclasses-1] must be a class
    // distribution;
    @Override public double[] perRow(double ds[], float[] yact, Model m, int row) {
      if( Float .isNaN(yact[0]) ) return ds; // No errors if   actual   is missing
      if( Double.isNaN(ds  [0]) ) return ds; // No errors if prediction is missing
      final int iact = (int)yact[0];

      // Compute error
      double err = iact+1 < ds.length ? 1-ds[iact+1] : 1;  // Error: distance from predicting ycls as 1.0
      assert !Double.isNaN(err); // No NaNs in the predictions please
      _sumsqe += err*err;        // Squared error

      // Plain Olde Confusion Matrix
      _cm[iact][(int)ds[0]]++; // actual v. predicted
      _count++;

      // Compute hit ratio
      if( _K > 0 && iact < ds.length-1) updateHits(iact,ds,_hits,row);

      // Compute log loss
      _logloss -= Math.log(Math.max(1e-15, 1-err));

      return ds;                // Flow coding
    }

    @Override public void reduce( MetricBuilder mb ) {
      super.reduce(mb);
      assert(((MetricBuilderMultinomial) mb)._K == _K);
      ArrayUtils.add(_cm, ((MetricBuilderMultinomial)mb)._cm);
      _hits = ArrayUtils.add(_hits, ((MetricBuilderMultinomial) mb)._hits);
      _logloss += ((MetricBuilderMultinomial) mb)._logloss;
    }

    @Override public ModelMetrics makeModelMetrics( Model m, Frame f, double sigma) {
      if (sigma != 0) {
        ConfusionMatrix cm = new ConfusionMatrix(_cm, _domain);
        float[] hr = new float[_K];
        double mse = Double.NaN;
        double logloss = Double.NaN;
        if (_count != 0) {
<<<<<<< HEAD
          if (_hits != null)
            for (int i = 0; i < hr.length; i++)  hr[i] = _hits[i] / _count;
=======
          if (_hits != null) {
            for (int i = 0; i < hr.length; i++) {
              hr[i] = (float)_hits[i] / _count;
            }
            for (int i = 1; i < hr.length; i++) {
              hr[i] += hr[i-1];
            }
          }
>>>>>>> b03aab97
          mse = _sumsqe / _count;
          logloss = _logloss / _count;
        }
        return m._output.addModelMetrics(new ModelMetricsMultinomial(m, f, mse, _domain, sigma, cm, hr, logloss));
      } else {
        return m._output.addModelMetrics(new ModelMetricsMultinomial(m, f, Double.NaN, null, Double.NaN, null, null, Double.NaN));
      }
    }
  }
}<|MERGE_RESOLUTION|>--- conflicted
+++ resolved
@@ -35,30 +35,25 @@
     return (ModelMetricsMultinomial) mm;
   }
 
-  public static void updateHits(int iact, double[] ds, long[] hits, int row) {
-    if (iact == ds[0]) {
-      hits[0]++;
-      return;
+  public static void updateHits(int iact, double[] ds, long[] hits) {
+    if (iact == ds[0]) { hits[0]++; return; }
+    long before = ArrayUtils.sum(hits);
+    // Use getPrediction logic to see which top K labels we would have predicted
+    // Pick largest prob, assign label, then set prob to 0, find next-best label, etc.
+    double[] ds_copy = Arrays.copyOf(ds, ds.length); //don't modify original ds!
+    ds_copy[1+(int)ds[0]] = 0;
+    for (int k=1; k<hits.length; ++k) {
+      final int pred_labels = ModelUtils.getPrediction(ds_copy); //use tie-breaking of getPrediction
+      ds_copy[1+pred_labels] = 0; //next iteration, we'll find the next-best label
+      if (pred_labels==iact) {
+        hits[k]++;
+        break;
+      }
     }
-    else {
-      long before = ArrayUtils.sum(hits);
-      // Use getPrediction logic to see which top K labels we would have predicted
-      // Pick largest prob, assign label, then set prob to 0, find next-best label, etc.
-      double[] ds_copy = Arrays.copyOf(ds, ds.length); //don't modify original ds!
-      ds_copy[1+(int)ds[0]] = 0;
-      for (int k=1; k<hits.length; ++k) {
-        final int pred_labels = ModelUtils.getPrediction(ds_copy, row); //use tie-breaking of getPrediction
-        ds_copy[1+pred_labels] = 0; //next iteration, we'll find the next-best label
-        if (pred_labels==iact) {
-          hits[k]++;
-          break;
-        }
-      }
-      // must find at least one hit if K == n_classes
-      if (hits.length == ds.length-1) {
-        long after = ArrayUtils.sum(hits);
-        if (after == before) hits[hits.length-1]++; //assume worst case
-      }
+    // must find at least one hit if K == n_classes
+    if (hits.length == ds.length-1) {
+      long after = ArrayUtils.sum(hits);
+      if (after == before) hits[hits.length-1]++; //assume worst case
     }
   }
 
@@ -96,7 +91,7 @@
 
     // Passed a float[] sized nclasses+1; ds[0] must be a prediction.  ds[1...nclasses-1] must be a class
     // distribution;
-    @Override public double[] perRow(double ds[], float[] yact, Model m, int row) {
+    @Override public double[] perRow(double ds[], float[] yact, Model m) {
       if( Float .isNaN(yact[0]) ) return ds; // No errors if   actual   is missing
       if( Double.isNaN(ds  [0]) ) return ds; // No errors if prediction is missing
       final int iact = (int)yact[0];
@@ -111,7 +106,7 @@
       _count++;
 
       // Compute hit ratio
-      if( _K > 0 && iact < ds.length-1) updateHits(iact,ds,_hits,row);
+      if( _K > 0 && iact < ds.length-1) updateHits(iact,ds,_hits);
 
       // Compute log loss
       _logloss -= Math.log(Math.max(1e-15, 1-err));
@@ -134,19 +129,10 @@
         double mse = Double.NaN;
         double logloss = Double.NaN;
         if (_count != 0) {
-<<<<<<< HEAD
-          if (_hits != null)
+          if (_hits != null) {
             for (int i = 0; i < hr.length; i++)  hr[i] = _hits[i] / _count;
-=======
-          if (_hits != null) {
-            for (int i = 0; i < hr.length; i++) {
-              hr[i] = (float)_hits[i] / _count;
-            }
-            for (int i = 1; i < hr.length; i++) {
-              hr[i] += hr[i-1];
-            }
+            for (int i = 1; i < hr.length; i++)  hr[i] += hr[i-1];
           }
->>>>>>> b03aab97
           mse = _sumsqe / _count;
           logloss = _logloss / _count;
         }
