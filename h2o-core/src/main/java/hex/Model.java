package hex;

import hex.genmodel.GenModel;
import hex.genmodel.easy.EasyPredictModelWrapper;
import hex.genmodel.easy.RowData;
import hex.genmodel.easy.exception.PredictException;
import hex.genmodel.easy.prediction.*;
import org.joda.time.DateTime;
import water.*;
import water.api.StreamWriter;
import water.codegen.CodeGenerator;
import water.codegen.CodeGeneratorPipeline;
import water.exceptions.JCodeSB;
import water.fvec.*;
import water.util.*;

import java.io.ByteArrayOutputStream;
import java.io.OutputStream;
import java.lang.reflect.Field;
import java.util.ArrayList;
import java.util.Arrays;
import java.util.Comparator;
<<<<<<< HEAD
import java.util.List;

import hex.genmodel.GenModel;
import water.DKV;
import water.Futures;
import water.H2O;
import water.Iced;
import water.Job;
import water.Key;
import water.Lockable;
import water.MRTask;
import water.MemoryManager;
import water.Weaver;
import water.api.StreamWriter;
import water.codegen.CodeGenerator;
import water.codegen.CodeGeneratorPipeline;
import water.exceptions.JCodeSB;
import water.fvec.C0DChunk;
import water.fvec.CategoricalWrappedVec;
import water.fvec.Chunk;
import water.fvec.Frame;
import water.fvec.NewChunk;
import water.fvec.Vec;
import water.util.ArrayUtils;
import water.util.JCodeGen;
import water.util.LineLimitOutputStreamWrapper;
import water.util.Log;
import water.util.MathUtils;
import water.util.SBPrintStream;
import water.util.TwoDimTable;
=======
import java.util.Random;
>>>>>>> 4f96ee57

import static hex.ModelMetricsMultinomial.getHitRatioTable;

/**
 * A Model models reality (hopefully).
 * A model can be used to 'score' a row (make a prediction), or a collection of
 * rows on any compatible dataset - meaning the row has all the columns with the
 * same names as used to build the mode and any categorical columns can
 * be adapted.
 */
public abstract class Model<M extends Model<M,P,O>, P extends Model.Parameters, O extends Model.Output> extends Lockable<M> {

  public interface DeepFeatures {
    Frame scoreAutoEncoder(Frame frame, Key destination_key, boolean reconstruction_error_per_feature);
    Frame scoreDeepFeatures(Frame frame, final int layer);
    Frame scoreDeepFeatures(Frame frame, final int layer, final Job j);
  }

  public interface GLRMArchetypes {
    Frame scoreReconstruction(Frame frame, Key destination_key, boolean reverse_transform);
    Frame scoreArchetypes(Frame frame, Key destination_key, boolean reverse_transform);
  }

  public interface LeafNodeAssignment {
    Frame scoreLeafNodeAssignment(Frame frame, Key destination_key);
  }

  /**
   * Default threshold for assigning class labels to the target class (for binomial models)
   * @return threshold in 0...1
   */
  public final double defaultThreshold() {
    if (_output.nclasses() != 2 || _output._training_metrics == null)
      return 0.5;
    if (_output._validation_metrics != null && ((ModelMetricsBinomial)_output._validation_metrics)._auc != null)
      return ((ModelMetricsBinomial)_output._validation_metrics)._auc.defaultThreshold();
    if (((ModelMetricsBinomial)_output._training_metrics)._auc != null)
      return ((ModelMetricsBinomial)_output._training_metrics)._auc.defaultThreshold();
    return 0.5;
  }

  public final boolean isSupervised() { return _output.isSupervised(); }

  /** Model-specific parameter class.  Each model sub-class contains
   *  instance of one of these containing its builder parameters, with
   *  model-specific parameters.  E.g. KMeansModel extends Model and has a
   *  KMeansParameters extending Model.Parameters; sample parameters include K,
   *  whether or not to normalize, max iterations and the initial random seed.
   *
   *  <p>The non-transient fields are input parameters to the model-building
   *  process, and are considered "first class citizens" by the front-end - the
   *  front-end will cache Parameters (in the browser, in JavaScript, on disk)
   *  and rebuild Parameter instances from those caches.
   *
   *  WARNING: Model Parameters is not immutable object and ModelBuilder can modify
   *  them!
   */
  public abstract static class Parameters extends Iced<Parameters> {
    /** Maximal number of supported levels in response. */
    public static final int MAX_SUPPORTED_LEVELS = 1000;

    /** The short name, used in making Keys.  e.g. "GBM" */
    abstract public String algoName();

    /** The pretty algo name for this Model (e.g., Gradient Boosting Method, rather than GBM).*/
    abstract public String fullName();

    /** The Java class name for this Model (e.g., hex.tree.gbm.GBM, rather than GBM).*/
    abstract public String javaName();

    public Key<Frame> _train;               // User-Key of the Frame the Model is trained on
    public Key<Frame> _valid;               // User-Key of the Frame the Model is validated on, if any
    public int _nfolds = 0;
    public boolean _keep_cross_validation_predictions = false;
    public boolean _parallelize_cross_validation = true;
    public enum FoldAssignmentScheme {
      AUTO, Random, Modulo, Stratified
    }
    protected long nFoldSeed() { return new Random().nextLong(); }
    public FoldAssignmentScheme _fold_assignment = FoldAssignmentScheme.AUTO;
    public Distribution.Family _distribution = Distribution.Family.AUTO;
    public double _tweedie_power = 1.5;
    public double _quantile_alpha = 0.5;
    protected double defaultStoppingTolerance() { return 1e-3; }
    abstract public long progressUnits();

    // TODO: This field belongs in the front-end column-selection process and
    // NOT in the parameters - because this requires all model-builders to have
    // column strip/ignore code.
    public String[] _ignored_columns;// column names to ignore for training
    public boolean _ignore_const_cols;    // True if dropping constant cols
    public String _weights_column;
    public String _offset_column;
    public String _fold_column;

    // Scoring a model on a dataset is not free; sometimes it is THE limiting
    // factor to model building.  By default, partially built models are only
    // scored every so many major model iterations - throttled to limit scoring
    // costs to less than 10% of the build time.  This flag forces scoring for
    // every iteration, allowing e.g. more fine-grained progress reporting.
    public boolean _score_each_iteration;

    /**
     * Maximum allowed runtime in seconds for model training. Use 0 to disable.
     */
    public double _max_runtime_secs = 0;

    /**
     * Early stopping based on convergence of stopping_metric.
     * Stop if simple moving average of the stopping_metric does not improve by stopping_tolerance for
     * k scoring events.
     * Can only trigger after at least 2k scoring events. Use 0 to disable.
     */
    public int _stopping_rounds = 0;

    /**
     * Metric to use for convergence checking, only for _stopping_rounds > 0.
     */
    public ScoreKeeper.StoppingMetric _stopping_metric = ScoreKeeper.StoppingMetric.AUTO;

    /**
     * Relative tolerance for metric-based stopping criterion: stop if relative improvement is not at least this much.
     */
    public double _stopping_tolerance = defaultStoppingTolerance();

    /** Supervised models have an expected response they get to train with! */
    public String _response_column; // response column name

    /** Should all classes be over/under-sampled to balance the class
     *  distribution? */
    public boolean _balance_classes = false;

    /** When classes are being balanced, limit the resulting dataset size to
     *  the specified multiple of the original dataset size.  Maximum relative
     *  size of the training data after balancing class counts (can be less
     *  than 1.0) */
    public float _max_after_balance_size = 5.0f;

    /**
     * Desired over/under-sampling ratios per class (lexicographic order).
     * Only when balance_classes is enabled.
     * If not specified, they will be automatically computed to obtain class balance during training.
     */
    public float[] _class_sampling_factors;

    /** For classification models, the maximum size (in terms of classes) of
     *  the confusion matrix for it to be printed. This option is meant to
     *  avoid printing extremely large confusion matrices.  */
    public int _max_confusion_matrix_size = 20;

    /**
     * A model key associated with a previously trained Deep Learning
     * model. This option allows users to build a new model as a
     * continuation of a previously generated model.
     */
    public Key<? extends Model> _checkpoint;

    /**
     * A pretrained Autoencoder DL model with matching inputs and hidden layers
     * can be used to initialize the weights and biases (excluding the output layer).
     */
    public Key<? extends Model> _pretrained_autoencoder;

    // Public no-arg constructor for reflective creation
    public Parameters() { _ignore_const_cols = defaultDropConsCols(); }

    /** @return the training frame instance */
    public final Frame train() { return _train==null ? null : _train.get(); }
    /** @return the validation frame instance, or null
     *  if a validation frame was not specified */
    public final Frame valid() { return _valid==null ? null : _valid.get(); }

    /** Read-Lock both training and validation User frames. */
    public void read_lock_frames(Job job) {
      Frame tr = train();
      if (tr != null)
        tr.read_lock(job._key);
      if (_valid != null && !_train.equals(_valid))
        _valid.get().read_lock(job._key);
    }

    /** Read-UnLock both training and validation User frames.  This method is
     *  called on crashing cleanup pathes, so handles the case where the frames
     *  are not actually locked. */
    public void read_unlock_frames(Job job) {
      Frame tr = train();
      if( tr != null ) tr.unlock(job._key,false);
      if( _valid != null && !_train.equals(_valid) )
        valid().unlock(job._key,false);
    }

    // Override in subclasses to change the default; e.g. true in GLM
    protected boolean defaultDropConsCols() { return true; }

    /** Type of missing columns during adaptation between train/test datasets
     *  Overload this method for models that have sparse data handling - a zero
     *  will preserve the sparseness.  Otherwise, NaN is used.
     *  @return real-valued number (can be NaN)  */
    public double missingColumnsType() { return Double.NaN; }

    public boolean hasCheckpoint() { return _checkpoint != null; }

    // FIXME: this is really horrible hack, Model.Parameters has method checksum_impl,
    // but not checksum, the API is totally random :(
    public long checksum() {
      return checksum_impl();
    }

    /**
     * Compute a checksum based on all non-transient non-static ice-able assignable fields (incl. inherited ones) which have @API annotations.
     * Sort the fields first, since reflection gives us the fields in random order and we don't want the checksum to be affected by the field order.
     * NOTE: if a field is added to a Parameters class the checksum will differ even when all the previous parameters have the same value.  If
     * a client wants backward compatibility they will need to compare parameter values explicitly.
     *
     * The method is motivated by standard hash implementation `hash = hash * P + value` but we use high prime numbers in random order.
     * @return checksum
     */
    protected long checksum_impl() {
      long xs = 0x600DL;
      int count = 0;
      Field[] fields = Weaver.getWovenFields(this.getClass());
      Arrays.sort(fields,
                  new Comparator<Field>() {
                    public int compare(Field field1, Field field2) {
                      return field1.getName().compareTo(field2.getName());
                    }
                  });

      for (Field f : fields) {
        final long P = MathUtils.PRIMES[count % MathUtils.PRIMES.length];
        Class<?> c = f.getType();
        if (c.isArray()) {
          try {
            f.setAccessible(true);
            if (f.get(this) != null) {
              if (c.getComponentType() == Integer.TYPE){
                int[] arr = (int[]) f.get(this);
                xs = xs * P  + (long) Arrays.hashCode(arr);
              } else if (c.getComponentType() == Float.TYPE) {
                float[] arr = (float[]) f.get(this);
                xs = xs * P + (long) Arrays.hashCode(arr);
              } else if (c.getComponentType() == Double.TYPE) {
                double[] arr = (double[]) f.get(this);
                xs = xs * P + (long) Arrays.hashCode(arr);
              } else if (c.getComponentType() == Long.TYPE){
                long[] arr = (long[]) f.get(this);
                xs = xs * P + (long) Arrays.hashCode(arr);
              } else {
                Object[] arr = (Object[]) f.get(this);
                xs = xs * P + (long) Arrays.deepHashCode(arr);
              } //else lead to ClassCastException
            } else {
              xs = xs * P;
            }
          } catch (IllegalAccessException e) {
            throw new RuntimeException(e);
          } catch (ClassCastException t) {
            throw H2O.fail(); //no support yet for int[][] etc.
          }
        } else {
          try {
            f.setAccessible(true);
            Object value = f.get(this);
            if (value != null) {
              xs = xs * P + (long)(value.hashCode());
            } else {
              xs = xs * P + P;
            }
          } catch (IllegalAccessException e) {
            throw new RuntimeException(e);
          }
        }
        count++;
      }
      xs ^= (train() == null ? 43 : train().checksum()) * (valid() == null ? 17 : valid().checksum());
      return xs;
    }
  }

  public P _parms; // TODO: move things around so that this can be protected

  public String [] _warnings = new String[0];

  public void addWarning(String s){
    _warnings = Arrays.copyOf(_warnings,_warnings.length+1);
    _warnings[_warnings.length-1] = s;
  }

  /** Model-specific output class.  Each model sub-class contains an instance
   *  of one of these containing its "output": the pieces of the model needed
   *  for scoring.  E.g. KMeansModel has a KMeansOutput extending Model.Output
   *  which contains the cluster centers.  The output also includes the names,
   *  domains and other fields which are determined at training time.  */
  public abstract static class Output extends Iced {
    /** Columns used in the model and are used to match up with scoring data
     *  columns.  The last name is the response column name (if any). */
    public String _names[];

    /** List of Keys to cross-validation models (non-null iff _parms._nfolds > 1 or _parms._fold_column != null) **/
    public Key _cross_validation_models[];
    /** List of Keys to cross-validation predictions (if requested) **/
    public Key _cross_validation_predictions[];

    public Output(){this(false,false,false);}
    public Output(boolean hasWeights, boolean hasOffset, boolean hasFold) {
      _hasWeights = hasWeights;
      _hasOffset = hasOffset;
      _hasFold = hasFold;
    }

    /** Any final prep-work just before model-building starts, but after the
     *  user has clicked "go".  E.g., converting a response column to an categorical
     *  touches the entire column (can be expensive), makes a parallel vec
     *  (Key/Data leak management issues), and might throw IAE if there are too
     *  many classes. */
    public Output( ModelBuilder b ) {
      _job = b._job;
      if( b == null ) {
        _hasOffset = false;
        _hasWeights = false;
        _hasFold = false;
        return;
      }
      _isSupervised = b.isSupervised();
      if( b.error_count() > 0 )
        throw new IllegalArgumentException(b.validationErrors());
      // Capture the data "shape" the model is valid on
      _names  = b._train.names  ();
      _domains= b._train.domains();
      _hasOffset = b.hasOffsetCol();
      _hasWeights = b.hasWeightCol();
      _hasFold = b.hasFoldCol();
      _distribution = b._distribution;
      _priorClassDist = b._priorClassDist;
    }

    /** Returns number of input features (OK for most supervised methods, need to override for unsupervised!) */
    public int nfeatures() {
      return _names.length - (_hasOffset?1:0)  - (_hasWeights?1:0) - (_hasFold?1:0) - (isSupervised()?1:0);
    }

    /** Categorical/factor mappings, per column.  Null for non-categorical cols.
     *  Columns match the post-init cleanup columns.  The last column holds the
     *  response col categoricals for SupervisedModels.  */
    public String _domains[][];

    /** List of all the associated ModelMetrics objects, so we can delete them
     *  when we delete this model. */
    Key[] _model_metrics = new Key[0];

    /** Job info: final status (canceled, crashed), build time */
    public Job _job;

    /**
     * Training set metrics obtained during model training
     */
    public ModelMetrics _training_metrics;

    /**
     * Validation set metrics obtained during model training (if a validation data set was specified)
     */
    public ModelMetrics _validation_metrics;

    /**
     * Cross-Validation metrics obtained during model training
     */
    public ModelMetrics _cross_validation_metrics;

    /**
     * User-facing model summary - Display model type, complexity, size and other useful stats
     */
    public TwoDimTable _model_summary;

    /**
     * User-facing model scoring history - 2D table with modeling accuracy as a function of time/trees/epochs/iterations, etc.
     */
    public TwoDimTable _scoring_history;

    protected boolean _isSupervised;



    public boolean isSupervised() { return _isSupervised; }
    /** The name of the response column (which is always the last column). */
    protected final boolean _hasOffset; // weights and offset are kept at designated position in the names array
    protected final boolean _hasWeights;// only need to know if we have them
    protected final boolean _hasFold;// only need to know if we have them
    public boolean hasOffset  () { return _hasOffset;}
    public boolean hasWeights () { return _hasWeights;}
    public boolean hasFold () { return _hasFold;}
    public String responseName() { return isSupervised()?_names[responseIdx()]:null;}
    public String weightsName () { return _hasWeights ?_names[weightsIdx()]:null;}
    public String offsetName  () { return _hasOffset ?_names[offsetIdx()]:null;}
    public String foldName  () { return _hasFold ?_names[foldIdx()]:null;}
    // Vec layout is  [c1,c2,...,cn,w?,o?,r], cn are predictor cols, r is response, w and o are weights and offset, both are optional
    public int weightsIdx     () {
      if(!_hasWeights) return -1;
      return _names.length - (isSupervised()?1:0) - (hasOffset()?1:0) - 1 - (hasFold()?1:0);
    }
    public int offsetIdx      () {
      if(!_hasOffset) return -1;
      return _names.length - (isSupervised()?1:0) - (hasFold()?1:0) - 1;
    }
    public int foldIdx      () {
      if(!_hasFold) return -1;
      return _names.length - (isSupervised()?1:0) - 1;
    }
    public int responseIdx    () {
      if(!isSupervised()) return -1;
      return _names.length-1;
    }

    /** The names of the levels for an categorical response column. */
    public String[] classNames() { assert isSupervised();
      return _domains[_domains.length-1];
    }
    /** Is this model a classification model? (v. a regression or clustering model) */
    public boolean isClassifier() { return isSupervised() && nclasses() > 1; }
    /** Is this model a binomial classification model? (v. a regression or clustering model) */
    public boolean isBinomialClassifier() { return isSupervised() && nclasses() == 2; }

    public int nclasses() {
      assert isSupervised();
      String cns[] = classNames();
      return cns==null ? 1 : cns.length;
    }
    public double [] _distribution;
    public double [] _modelClassDist;
    public double [] _priorClassDist;
    // Note: some algorithms MUST redefine this method to return other model categories
    public ModelCategory getModelCategory() {
      if(isSupervised())
        return (isClassifier() ?
                (nclasses() > 2 ? ModelCategory.Multinomial : ModelCategory.Binomial) :
                ModelCategory.Regression);
      return ModelCategory.Unknown;
    }
    public boolean isAutoencoder() { return false; } // Override in DeepLearning and so on.

    public synchronized ModelMetrics addModelMetrics(ModelMetrics mm) {
      DKV.put(mm);
      for( Key key : _model_metrics ) // Dup removal
        if( key==mm._key ) return mm;
      _model_metrics = Arrays.copyOf(_model_metrics, _model_metrics.length + 1);
      _model_metrics[_model_metrics.length - 1] = mm._key;
      return mm;                // Flow coding
    }
    public synchronized void clearModelMetrics() { _model_metrics = new Key[0]; }

    protected long checksum_impl() {
      return (null == _names ? 13 : Arrays.hashCode(_names)) *
              (null == _domains ? 17 : Arrays.deepHashCode(_domains)) *
              getModelCategory().ordinal();
    }

    public void printTwoDimTables(StringBuilder sb, Object o) {
      for (Field f : Weaver.getWovenFields(o.getClass())) {
        Class<?> c = f.getType();
        if (c.isAssignableFrom(TwoDimTable.class)) {
          try {
            TwoDimTable t = (TwoDimTable) f.get(this);
            f.setAccessible(true);
            if (t != null) sb.append(t.toString(1,false /*don't print the full table if too long*/));
          } catch (IllegalAccessException e) {
            e.printStackTrace();
          }
        }
      }
    }

    @Override public String toString() {
      StringBuilder sb = new StringBuilder();
      if (_training_metrics!=null) sb.append(_training_metrics.toString());
      if (_validation_metrics!=null) sb.append(_validation_metrics.toString());
      if (_cross_validation_metrics!=null) sb.append(_cross_validation_metrics.toString());
      printTwoDimTables(sb, this);
      return sb.toString();
    }
  } // Output

  protected String[][] scoringDomains() {return _output._domains;}
  public O _output; // TODO: move things around so that this can be protected

  public ModelMetrics addMetrics(ModelMetrics mm) { return _output.addModelMetrics(mm); }

  public abstract ModelMetrics.MetricBuilder makeMetricBuilder(String[] domain);

  /** Full constructor */
  public Model( Key selfKey, P parms, O output) {
    super(selfKey);
    _parms  = parms ;  assert parms  != null;
    _output = output;  // Output won't be set if we're assert output != null;
  }

  /**
   * Deviance of given distribution function at predicted value f
   * @param w observation weight
   * @param y (actual) response
   * @param f (predicted) response in original response space
   * @return value of gradient
   */
  public double deviance(double w, double y, double f) {
    return new Distribution(Distribution.Family.gaussian).deviance(w, y, f);
  }

  protected ScoringInfo[] scoringInfo;
  public ScoringInfo[] scoring_history() { return scoringInfo; }

  /**
   * Fill a ScoringInfo with data from the ModelMetrics for this model.
   * @param scoringInfo
   */
  public void fillScoringInfo(ScoringInfo scoringInfo) {
    scoringInfo.is_classification = this._output.isClassifier();
    scoringInfo.is_autoencoder = _output.isAutoencoder();
    scoringInfo.scored_train = new ScoreKeeper(this._output._training_metrics);
    scoringInfo.scored_valid = new ScoreKeeper(this._output._validation_metrics);
    scoringInfo.scored_xval = new ScoreKeeper(this._output._cross_validation_metrics);
    scoringInfo.validation = _output._validation_metrics != null;
    scoringInfo.cross_validation = _output._cross_validation_metrics != null;

    if (this._output.isBinomialClassifier()) {
      scoringInfo.training_AUC = ((ModelMetricsBinomial)this._output._training_metrics)._auc;
      scoringInfo.validation_AUC = this._output._validation_metrics == null ? null : ((ModelMetricsBinomial)this._output._validation_metrics)._auc;
    }
  }

  // return the most up-to-date model metrics
  public ScoringInfo last_scored() { return scoringInfo == null ? null : scoringInfo[scoringInfo.length-1]; }

  // Lower is better
  public float loss() {
    switch (_parms._stopping_metric) {
      case MSE:
        return (float) mse();
      case logloss:
        return (float) logloss();
      case deviance:
        return (float) deviance();
      case misclassification:
        return (float) classification_error();
      case AUC:
        return (float)(1-auc());
      case AUTO:
      default:
        return (float) (_output.isClassifier() ? logloss() : _output.isAutoencoder() ? mse() : deviance());

    }
  } // loss()

  public int compareTo(M o) {
    if (o._output.isClassifier() != _output.isClassifier()) throw new UnsupportedOperationException("Cannot compare classifier against regressor.");
    if (o._output.isClassifier()) {
      if (o._output.nclasses() != _output.nclasses())
        throw new UnsupportedOperationException("Cannot compare models with different number of classes.");
    }
    return (loss() < o.loss() ? -1 : loss() > o.loss() ? 1 : 0);
  }

  public double classification_error() {
    if (scoringInfo == null) return Double.NaN;
    return last_scored().validation ? last_scored().scored_valid._classError : last_scored().scored_train._classError;
  }

  public double mse() {
    if (scoringInfo == null) return Double.NaN;
    return last_scored().validation ? last_scored().scored_valid._mse : last_scored().scored_train._mse;
  }

  public double auc() {
    if (scoringInfo == null) return Double.NaN;
    return last_scored().validation ? last_scored().scored_valid._AUC : last_scored().scored_train._AUC;
  }

  public double deviance() {
    if (scoringInfo == null) return Double.NaN;
    return last_scored().validation ? last_scored().scored_valid._mean_residual_deviance : last_scored().scored_train._mean_residual_deviance;
  }

  public double logloss() {
    if (scoringInfo == null) return Double.NaN;
    return last_scored().validation ? last_scored().scored_valid._logloss : last_scored().scored_train._logloss;
  }


  /** Adapt a Test/Validation Frame to be compatible for a Training Frame.  The
   *  intention here is that ModelBuilders can assume the test set has the same
   *  count of columns, and within each factor column the same set of
   *  same-numbered levels.  Extra levels are renumbered past those in the
   *  Train set but will still be present in the Test set, thus requiring
   *  range-checking.
   *
   *  This routine is used before model building (with no Model made yet) to
   *  check for compatible datasets, and also used to prepare a large dataset
   *  for scoring (with a Model).
   *
   *  Adaption does the following things:
   *  - Remove any "extra" Vecs appearing only in the test and not the train
   *  - Insert any "missing" Vecs appearing only in the train and not the test
   *    with all NAs ({@see missingColumnsType}).  This will issue a warning,
   *    and if the "expensive" flag is false won't actually make the column
   *    replacement column but instead will bail-out on the whole adaption (but
   *    will continue looking for more warnings).
   *  - If all columns are missing, issue an error.
   *  - Renumber matching cat levels to match the Train levels; this might make
   *    "holes" in the Test set cat levels, if some are not in the Test set.
   *  - Extra Test levels are renumbered past the end of the Train set, hence
   *    the train and test levels match up to all the train levels; there might
   *    be extra Test levels past that.
   *  - For all mis-matched levels, issue a warning.
   *
   *  The {@code test} frame is updated in-place to be compatible, by altering
   *  the names and Vecs; make a defensive copy if you do not want it modified.
   *  There is a fast-path cutout if the test set is already compatible.  Since
   *  the test-set is conditionally modifed with extra CategoricalWrappedVec optionally
   *  added it is recommended to use a Scope enter/exit to track Vec lifetimes.
   *
   *  @param test Testing Frame, updated in-place
   *  @param expensive Try hard to adapt; this might involve the creation of
   *  whole Vecs and thus get expensive.  If {@code false}, then only adapt if
   *  no warnings and errors; otherwise just the messages are produced.
   *  Created Vecs have to be deleted by the caller (e.g. Scope.enter/exit).
   *  @return Array of warnings; zero length (never null) for no warnings.
   *  Throws {@code IllegalArgumentException} if no columns are in common, or
   *  if any factor column has no levels in common.
   */
  public String[] adaptTestForTrain( Frame test, boolean expensive, boolean computeMetrics) {
    return adaptTestForTrain(_output._names, _output.weightsName(), _output.offsetName(), _output.foldName(), _output.responseName(), _output._domains, test, _parms.missingColumnsType(), expensive, computeMetrics);
  }
  /**
   * @param names Training column names
   * @param weights  Name of column with observation weights, weights are NOT filled in if missing in test frame
   * @param offset   Name of column with offset, if not null (i.e. trained with offset), offset MUST be present in test data as well, otherwise can not scorew and IAE is thrown.
   * @param fold
   * @param response Name of response column,  response is NOT filled in if missing in test frame
   * @param domains Training column levels
   * @param missing Substitute for missing columns; usually NaN
   * */
  public static String[] adaptTestForTrain(String[] names, String weights, String offset, String fold, String response, String[][] domains, Frame test, double missing, boolean expensive, boolean computeMetrics) throws IllegalArgumentException {
    if( test == null) return new String[0];
    // Fast path cutout: already compatible
    String[][] tdomains = test.domains();
    if( names == test._names && domains == tdomains )
      return new String[0];
    // Fast path cutout: already compatible but needs work to test
    if( Arrays.equals(names,test._names) && Arrays.deepEquals(domains,tdomains) )
      return new String[0];

    // Build the validation set to be compatible with the training set.
    // Toss out extra columns, complain about missing ones, remap categoricals
    ArrayList<String> msgs = new ArrayList<>();
    Vec vvecs[] = new Vec[names.length];
    int good = 0;               // Any matching column names, at all?
    int convNaN = 0;
    for( int i=0; i<names.length; i++ ) {
      Vec vec = test.vec(names[i]); // Search in the given validation set
      // For supervised problems, if the test set has no response, then we don't fill that in with NAs.
      boolean isResponse = response != null && names[i].equals(response);
      boolean isWeights = weights != null && names[i].equals(weights);
      boolean isOffset = offset != null && names[i].equals(offset);
      boolean isFold = fold != null && names[i].equals(fold);

      if(vec == null && isResponse && computeMetrics)
        throw new IllegalArgumentException("Test/Validation dataset is missing response vector '" + response + "'");
      if(vec == null && isOffset)
        throw new IllegalArgumentException("Test/Validation dataset is missing offset vector '" + offset + "'");
      if(vec == null && isWeights && computeMetrics && expensive) {
        vec = test.anyVec().makeCon(1);
        msgs.add(H2O.technote(1, "Test/Validation dataset is missing the weights column '" + names[i] + "' (needed because a response was found and metrics are to be computed): substituting in a column of 1s"));
        //throw new IllegalArgumentException(H2O.technote(1, "Test dataset is missing weights vector '" + weights + "' (needed because a response was found and metrics are to be computed)."));
      }

      // If a training set column is missing in the validation set, complain and fill in with NAs.
      if( vec == null) {
        String str = null;
        if( expensive ) {
          if (isFold) {
            str = "Test/Validation dataset is missing fold column '" + names[i] + "': substituting in a column of 0s";
            vec = test.anyVec().makeCon(0);
          } else {
            str = "Test/Validation dataset is missing training column '" + names[i] + "': substituting in a column of NAs";
            vec = test.anyVec().makeCon(missing);
            convNaN++;
          }
          vec.setDomain(domains[i]);
        }
        msgs.add(str);
      }
      if( vec != null ) {          // I have a column with a matching name
        if( domains[i] != null ) { // Model expects an categorical
<<<<<<< HEAD
          if( vec.domain() != domains[i] && !Arrays.equals(vec.domain(),domains[i]) ) { // Result needs to be the same categorical
=======
          if (vec.isString())
            vec = VecUtils.stringToCategorical(vec); //turn a String column into a categorical column (we don't delete the original vec here)
          if( expensive && vec.domain() != domains[i] && !Arrays.equals(vec.domain(),domains[i]) ) { // Result needs to be the same categorical
>>>>>>> 4f96ee57
            CategoricalWrappedVec evec;
            try {
              evec = vec.adaptTo(domains[i]); // Convert to categorical or throw IAE
            } catch( NumberFormatException nfe ) {
              throw new IllegalArgumentException("Test/Validation dataset has a non-categorical column '"+names[i]+"' which is categorical in the training data");
            }
            String[] ds = evec.domain();
            assert ds != null && ds.length >= domains[i].length;
            if( isResponse && vec.domain() != null && ds.length == domains[i].length+vec.domain().length )
              throw new IllegalArgumentException("Test/Validation dataset has a categorical response column '"+names[i]+"' with no levels in common with the model");
            if (ds.length > domains[i].length)
              msgs.add("Test/Validation dataset column '" + names[i] + "' has levels not trained on: " + Arrays.toString(Arrays.copyOfRange(ds, domains[i].length, ds.length)));
            vec = evec;  good++;
          } else {
            good++;
          }
        } else if( vec.isCategorical() ) {
          throw new IllegalArgumentException("Test/Validation dataset has categorical column '"+names[i]+"' which is real-valued in the training data");
        } else {
          good++;      // Assumed compatible; not checking e.g. Strings vs UUID
        }
      }
      vvecs[i] = vec;
    }
    if( good == convNaN )
      throw new IllegalArgumentException("Test/Validation dataset has no columns in common with the training set");
    if( good == names.length || (response != null && test.find(response) == -1 && good == names.length - 1) )  // Only update if got something for all columns
      test.restructure(names,vvecs,good);
    return msgs.toArray(new String[msgs.size()]);
  }

  /**
   * Bulk score the frame, and auto-name the resulting predictions frame.
   * @see #score(Frame, String)
   * @param fr frame which should be scored
   * @return A new frame containing a predicted values. For classification it
   *         contains a column with prediction and distribution for all
   *         response classes. For regression it contains only one column with
   *         predicted values.
   * @throws IllegalArgumentException
   */
  public Frame score(Frame fr) throws IllegalArgumentException {
    return score(fr, null);
  }

  /** Bulk score the frame {@code fr}, producing a Frame result; the 1st
   *  Vec is the predicted class, the remaining Vecs are the probability
   *  distributions.  For Regression (single-class) models, the 1st and only
   *  Vec is the prediction value.  The result is in the DKV; caller is
   *  responsible for deleting.
   *
   * @param fr frame which should be scored
   * @return A new frame containing a predicted values. For classification it
   *         contains a column with prediction and distribution for all
   *         response classes. For regression it contains only one column with
   *         predicted values.
   * @throws IllegalArgumentException
   */
  public Frame score(Frame fr, String destination_key) throws IllegalArgumentException {
    return score(fr, destination_key, null);
  }
  
  public Frame score(Frame fr, String destination_key, Job j) throws IllegalArgumentException {
    Frame adaptFr = new Frame(fr);
    boolean computeMetrics = (!isSupervised() || adaptFr.find(_output.responseName()) != -1);
    adaptTestForTrain(adaptFr,true, computeMetrics);   // Adapt
    Frame output = predictScoreImpl(fr, adaptFr, destination_key, j); // Predict & Score
    // Log modest confusion matrices
    Vec predicted = output.vecs()[0]; // Modeled/predicted response
    String mdomain[] = predicted.domain(); // Domain of predictions (union of test and train)

    // Output is in the model's domain, but needs to be mapped to the scored
    // dataset's domain.
    if(_output.isClassifier() && computeMetrics) {
//      assert(mdomain != null); // label must be categorical
      ModelMetrics mm = ModelMetrics.getFromDKV(this,fr);
      ConfusionMatrix cm = mm.cm();
      if (cm != null && cm._domain != null) //don't print table for regression
        if( cm._cm.length < _parms._max_confusion_matrix_size/*Print size limitation*/ ) {
          Log.info(cm.table().toString(1));
        }
      if (mm.hr() != null) {
        Log.info(getHitRatioTable(mm.hr()));
      }
      Vec actual = fr.vec(_output.responseName());
      if( actual != null ) {  // Predict does not have an actual, scoring does
        String sdomain[] = actual.domain(); // Scored/test domain; can be null
        if (sdomain != null && mdomain != sdomain && !Arrays.equals(mdomain, sdomain))
<<<<<<< HEAD
          output.replace(0, new CategoricalWrappedVec(actual.group().addVec(), actual.get_espc(), sdomain, predicted._key));
=======
          output.replace(0, new CategoricalWrappedVec(actual.group().addVec(), actual._rowLayout, sdomain, predicted._key));
>>>>>>> 4f96ee57
      }
    }

    cleanup_adapt(adaptFr, fr);
    return output;
  }

    // Remove temp keys.  TODO: Really should use Scope but Scope does not
    // currently allow nested-key-keepers.
  static protected void cleanup_adapt( Frame adaptFr, Frame fr ) {
    Key[] keys = adaptFr.keys();
    for( int i=0; i<keys.length; i++ )
      if( fr.find(keys[i]) != -1 ) // Exists in the original frame?
        keys[i] = null;            // Do not delete it
    adaptFr.delete();
  }

  /** Score an already adapted frame.  Returns a new Frame with new result
   *  vectors, all in the DKV.  Caller responsible for deleting.  Input is
   *  already adapted to the Model's domain, so the output is also.  Also
   *  computes the metrics for this frame.
   *
   * @param adaptFrm Already adapted frame
   * @return A Frame containing the prediction column, and class distribution
   */
 
  protected Frame predictScoreImpl(Frame fr, Frame adaptFrm, String destination_key, Job j) {
    final boolean computeMetrics = (!isSupervised() || adaptFrm.find(_output.responseName()) != -1);
    // Build up the names & domains.
    final int nc = _output.nclasses();
    final int ncols = nc==1?1:nc+1; // Regression has 1 predict col; classification also has class distribution
    String[] names = new String[ncols];
    String[][] domains = new String[ncols][];
    names[0] = "predict";
    for(int i = 1; i < names.length; ++i) {
      names[i] = _output.classNames()[i - 1];
      // turn integer class labels such as 0, 1, etc. into p0, p1, etc.
      try {
        Integer.valueOf(names[i]);
        names[i] = "p" + names[i];
      } catch (Throwable t) {
        // do nothing, non-integer names are fine already
      }
    }
    domains[0] = nc==1 ? null : !computeMetrics ? _output._domains[_output._domains.length-1] : adaptFrm.lastVec().domain();
    // Score the dataset, building the class distribution & predictions
    BigScore bs = new BigScore(domains[0],ncols,adaptFrm.means(),_output.hasWeights() && adaptFrm.find(_output.weightsName()) >= 0,computeMetrics, true /*make preds*/, j).doAll(ncols, Vec.T_NUM, adaptFrm);
    if (computeMetrics)
      bs._mb.makeModelMetrics(this, fr, adaptFrm, bs.outputFrame());
    return bs.outputFrame((null == destination_key ? Key.make() : Key.make(destination_key)), names, domains);
  }

  /** Score an already adapted frame.  Returns a MetricBuilder that can be used to make a model metrics.
   * @param adaptFrm Already adapted frame
   * @return MetricBuilder
   */
  protected ModelMetrics.MetricBuilder scoreMetrics(Frame adaptFrm) {
    final boolean computeMetrics = (!isSupervised() || adaptFrm.find(_output.responseName()) != -1);
    // Build up the names & domains.
    final int nc = _output.nclasses();
    final int ncols = nc==1?1:nc+1; // Regression has 1 predict col; classification also has class distribution
    String[] names = new String[ncols];
    String[][] domains = new String[ncols][];
    names[0] = "predict";
    for(int i = 1; i < names.length; ++i) {
      names[i] = _output.classNames()[i - 1];
      // turn integer class labels such as 0, 1, etc. into p0, p1, etc.
      try {
        Integer.valueOf(names[i]);
        names[i] = "p" + names[i];
      } catch (Throwable t) {
        // do nothing, non-integer names are fine already
      }
    }
    domains[0] = nc==1 ? null : !computeMetrics ? _output._domains[_output._domains.length-1] : adaptFrm.lastVec().domain();
    // Score the dataset, building the class distribution & predictions
    BigScore bs = new BigScore(domains[0],ncols,adaptFrm.means(),_output.hasWeights() && adaptFrm.find(_output.weightsName()) >= 0,computeMetrics, false /*no preds*/, null).doAll(adaptFrm);
    return bs._mb;
  }

  private class BigScore extends MRTask<BigScore> {
    final String[] _domain; // Prediction domain; union of test and train classes
    final int _npredcols;  // Number of columns in prediction; nclasses+1 - can be less than the prediction domain
    ModelMetrics.MetricBuilder _mb;
    final double[] _mean;  // Column means of test frame
    final boolean _computeMetrics;  // Column means of test frame
    final boolean _hasWeights;
    final boolean _makePreds;
    final Job _j;
    
    BigScore( String[] domain, int ncols, double[] mean, boolean testHasWeights, boolean computeMetrics, boolean makePreds, Job j) {
      _j = j;  
      _domain = domain; _npredcols = ncols; _mean = mean; _computeMetrics = computeMetrics; _makePreds = makePreds;
      if(_output._hasWeights && _computeMetrics && !testHasWeights)
        throw new IllegalArgumentException("Missing weights when computing validation metrics.");
      _hasWeights = testHasWeights;
    }

    @Override public void map( Chunk chks[], NewChunk cpreds[] ) {
      if (isCancelled() || _j != null && _j.stop_requested()) return;
      Chunk weightsChunk = _hasWeights && _computeMetrics ? chks[_output.weightsIdx()] : new C0DChunk(1, chks[0]._len);
      Chunk offsetChunk = _output.hasOffset() ? chks[_output.offsetIdx()] : new C0DChunk(0, chks[0]._len);
      Chunk responseChunk = null;
      double [] tmp = new double[_output.nfeatures()];
      float [] actual = null;
      _mb = Model.this.makeMetricBuilder(_domain);
      if (_computeMetrics) {
        if (isSupervised()) {
          actual = new float[1];
          responseChunk = chks[_output.responseIdx()];
        } else
          actual = new float[chks.length];
      }
      double[] preds = _mb._work;  // Sized for the union of test and train classes
      int len = chks[0]._len;
      for (int row = 0; row < len; row++) {
        double weight = weightsChunk.atd(row);
        if (weight == 0) {
          if (_makePreds) {
            for (int c = 0; c < _npredcols; c++)  // Output predictions; sized for train only (excludes extra test classes)
              cpreds[c].addNum(0);
          }
          continue;
        }
        double offset = offsetChunk.atd(row);
        double [] p = score0(chks, weight, offset, row, tmp, preds);
        if (_computeMetrics) {
          if(isSupervised()) {
            actual[0] = (float)responseChunk.atd(row);
          } else {
            for(int i = 0; i < actual.length; ++i)
              actual[i] = (float)chks[i].atd(row);
          }
          _mb.perRow(preds, actual, weight, offset, Model.this);
        }
        if (_makePreds) {
          for (int c = 0; c < _npredcols; c++)  // Output predictions; sized for train only (excludes extra test classes)
            cpreds[c].addNum(p[c]);
        }
      }
      if ( _j != null) _j.update(1);
    }
    @Override public void reduce( BigScore bs ) { if(_mb != null)_mb.reduce(bs._mb); }
    @Override protected void postGlobal() { if(_mb != null)_mb.postGlobal(); }
  }

  /** Bulk scoring API for one row.  Chunks are all compatible with the model,
   *  and expect the last Chunks are for the final distribution and prediction.
   *  Default method is to just load the data into the tmp array, then call
   *  subclass scoring logic. */
  public double[] score0( Chunk chks[], int row_in_chunk, double[] tmp, double[] preds ) {
    return score0(chks, 1, 0, row_in_chunk, tmp, preds);
  }

  public double[] score0( Chunk chks[], double weight, double offset, int row_in_chunk, double[] tmp, double[] preds ) {
    assert(_output.nfeatures() == tmp.length);
    for( int i=0; i< tmp.length; i++ )
      tmp[i] = chks[i].atd(row_in_chunk);
    double [] scored = score0(tmp, preds, weight, offset);
    if(isSupervised()) {
      // Correct probabilities obtained from training on oversampled data back to original distribution
      // C.f. http://gking.harvard.edu/files/0s.pdf Eq.(27)
      if( _output.isClassifier()) {
        if (_parms._balance_classes)
          GenModel.correctProbabilities(scored, _output._priorClassDist, _output._modelClassDist);
        //assign label at the very end (after potentially correcting probabilities)
        scored[0] = hex.genmodel.GenModel.getPrediction(scored, _output._priorClassDist, tmp, defaultThreshold());
      }
    }
    return scored;
  }

  /** Subclasses implement the scoring logic.  The data is pre-loaded into a
   *  re-used temp array, in the order the model expects.  The predictions are
   *  loaded into the re-used temp array, which is also returned.  */
  protected abstract double[] score0(double data[/*ncols*/], double preds[/*nclasses+1*/]);

  /**Override scoring logic for models that handle weight/offset**/
  protected double[] score0(double data[/*ncols*/], double preds[/*nclasses+1*/], double weight, double offset) {
    assert (weight == 1 && offset == 0) : "Override this method for non-trivial weight/offset!";
    return score0(data, preds);
  }
  // Version where the user has just ponied-up an array of data to be scored.
  // Data must be in proper order.  Handy for JUnit tests.
  public double score(double[] data){ return ArrayUtils.maxIndex(score0(data, new double[_output.nclasses()]));  }

  @Override protected Futures remove_impl( Futures fs ) {
    if (_output._model_metrics != null)
      for( Key k : _output._model_metrics )
        k.remove(fs);
    return super.remove_impl(fs);
  }

  /** Write out K/V pairs, in this case model metrics. */
  @Override protected AutoBuffer writeAll_impl(AutoBuffer ab) { 
    if (_output._model_metrics != null)
      for( Key k : _output._model_metrics )
        ab.putKey(k);
    return super.writeAll_impl(ab);
  }
  @Override protected Keyed readAll_impl(AutoBuffer ab, Futures fs) { 
    if (_output._model_metrics != null)
      for( Key k : _output._model_metrics )
        ab.getKey(k,fs);        // Load model metrics
    return super.readAll_impl(ab,fs);
  }

  @Override protected long checksum_impl() { return _parms.checksum_impl() * _output.checksum_impl(); }

  // ==========================================================================
  /** Return a String which is a valid Java program representing a class that
   *  implements the Model.  The Java is of the form:
   *  <pre>
   *    class UUIDxxxxModel {
   *      public static final String NAMES[] = { ....column names... }
   *      public static final String DOMAINS[][] = { ....domain names... }
   *      // Pass in data in a double[], pre-aligned to the Model's requirements.
   *      // Jam predictions into the preds[] array; preds[0] is reserved for the
   *      // main prediction (class for classifiers or value for regression),
   *      // and remaining columns hold a probability distribution for classifiers.
   *      double[] predict( double data[], double preds[] );
   *      double[] map( HashMap &lt; String,Double &gt; row, double data[] );
   *      // Does the mapping lookup for every row, no allocation
   *      double[] predict( HashMap &lt; String,Double &gt; row, double data[], double preds[] );
   *      // Allocates a double[] for every row
   *      double[] predict( HashMap &lt; String,Double &gt; row, double preds[] );
   *      // Allocates a double[] and a double[] for every row
   *      double[] predict( HashMap &lt; String,Double &gt; row );
   *    }
   *  </pre>
   */
  public final String toJava(boolean preview, boolean verboseCode) {
    // 32k buffer by default
    ByteArrayOutputStream os = new ByteArrayOutputStream(Short.MAX_VALUE);
    // We do not need to close BAOS
    /* ignore returned stream */ toJava(os, preview, verboseCode);
    return os.toString();
  }

  public final SBPrintStream toJava(OutputStream os, boolean preview, boolean verboseCode) {
    if (preview /* && toJavaCheckTooBig() */) {
      os = new LineLimitOutputStreamWrapper(os, 1000);
    }
    return toJava(new SBPrintStream(os), preview, verboseCode);
  }

  protected SBPrintStream toJava(SBPrintStream sb, boolean isGeneratingPreview, boolean verboseCode) {
    CodeGeneratorPipeline fileCtx = new CodeGeneratorPipeline();  // preserve file context
    String modelName = JCodeGen.toJavaId(_key.toString());
    // HEADER
    sb.p("/*").nl();
    sb.p("  Licensed under the Apache License, Version 2.0").nl();
    sb.p("    http://www.apache.org/licenses/LICENSE-2.0.html").nl();
    sb.nl();
    sb.p("  AUTOGENERATED BY H2O at ").p(new DateTime().toString()).nl();
    sb.p("  ").p(H2O.ABV.projectVersion()).nl();
    sb.p("  ").nl();
    sb.p("  Standalone prediction code with sample test data for ").p(this.getClass().getSimpleName()).p(" named ").p(modelName)
        .nl();
    sb.nl();
    sb.p("  How to download, compile and execute:").nl();
    sb.p("      mkdir tmpdir").nl();
    sb.p("      cd tmpdir").nl();
    sb.p("      curl http:/").p(H2O.SELF.toString()).p("/3/h2o-genmodel.jar > h2o-genmodel.jar").nl();
    sb.p("      curl http:/").p(H2O.SELF.toString()).p("/3/Models.java/").pobj(_key).p(" > ").p(modelName).p(".java").nl();
    sb.p("      javac -cp h2o-genmodel.jar -J-Xmx2g -J-XX:MaxPermSize=128m ").p(modelName).p(".java").nl();
    // Intentionally disabled since there is no main method in generated code
    // sb.p("//     java -cp h2o-genmodel.jar:. -Xmx2g -XX:MaxPermSize=256m -XX:ReservedCodeCacheSize=256m ").p(modelName).nl();
    sb.nl();
    sb.p("     (Note:  Try java argument -XX:+PrintCompilation to show runtime JIT compiler behavior.)").nl();
    if (_parms._offset_column != null) {
      sb.nl();
      sb.nl();
      sb.nl();
      sb.p("  NOTE:  Java model export does not support offset_column.").nl();
      sb.nl();
      Log.warn("Java model export does not support offset_column.");
    }
    if (isGeneratingPreview && toJavaCheckTooBig()) {
      sb.nl();
      sb.nl();
      sb.nl();
      sb.p("  NOTE:  Java model is too large to preview, please download as shown above.").nl();
      sb.nl();
      return sb;
    }
    sb.p("*/").nl();
    sb.p("import java.util.Map;").nl();
    sb.p("import hex.genmodel.GenModel;").nl();
    sb.p("import hex.genmodel.annotations.ModelPojo;").nl();
    sb.nl();
    String algo = this.getClass().getSimpleName().toLowerCase().replace("model", "");
    sb.p("@ModelPojo(name=\"").p(modelName).p("\", algorithm=\"").p(algo).p("\")").nl();
    sb.p("public class ").p(modelName).p(" extends GenModel {").nl().ii(1);
    sb.ip("public hex.ModelCategory getModelCategory() { return hex.ModelCategory." + _output
        .getModelCategory() + "; }").nl();
    toJavaInit(sb, fileCtx).nl();
    toJavaNAMES(sb, fileCtx);
    toJavaNCLASSES(sb);
    toJavaDOMAINS(sb, fileCtx);
    toJavaPROB(sb);
    toJavaSuper(modelName, sb); //
    sb.p("  public String getUUID() { return Long.toString("+checksum()+"L); }").nl();
    toJavaPredict(sb, fileCtx, verboseCode);
    sb.p("}").nl().di(1);
    fileCtx.generate(sb); // Append file context
    sb.nl();
    return sb;
  }
  /** Generate implementation for super class. */
  protected SBPrintStream toJavaSuper(String modelName, SBPrintStream sb) {
    return sb.nl().ip("public " + modelName + "() { super(NAMES,DOMAINS); }").nl();
  }
  private SBPrintStream toJavaNAMES(SBPrintStream sb, CodeGeneratorPipeline fileCtx) {
    final String modelName = JCodeGen.toJavaId(_key.toString());
    final String namesHolderClassName = "NamesHolder_"+modelName;
    sb.i().p("// ").p("Names of columns used by model.").nl();
    sb.i().p("public static final String[] NAMES = "+namesHolderClassName+".VALUES;").nl();
    // Generate class which fills the names into array
    fileCtx.add(new CodeGenerator() {
      @Override
      public void generate(JCodeSB out) {
        out.i().p("// The class representing training column names").nl();
        JCodeGen.toClassWithArray(out, null, namesHolderClassName,
                                  Arrays.copyOf(_output._names, _output.nfeatures()));
      }
    });

    return sb;
  }

  protected SBPrintStream toJavaNCLASSES(SBPrintStream sb ) {
    return _output.isClassifier() ? JCodeGen.toStaticVar(sb, "NCLASSES",
                                                         _output.nclasses(),
                                                         "Number of output classes included in training data response column.")
                                  : sb;
  }

  private SBPrintStream toJavaDOMAINS(SBPrintStream sb, CodeGeneratorPipeline fileCtx) {
    String modelName = JCodeGen.toJavaId(_key.toString());
    sb.nl();
    sb.ip("// Column domains. The last array contains domain of response column.").nl();
    sb.ip("public static final String[][] DOMAINS = new String[][] {").nl();
    String [][] domains = scoringDomains();
    for (int i=0; i< domains.length; i++) {
      final int idx = i;
      final String[] dom = domains[i];
      final String colInfoClazz = modelName+"_ColInfo_"+i;
      sb.i(1).p("/* ").p(_output._names[i]).p(" */ ");
      if (dom != null) sb.p(colInfoClazz).p(".VALUES"); else sb.p("null");
      if (i!=domains.length-1) sb.p(',');
      sb.nl();
      // Right now do not generate the class representing column
      // since it does not hold any interesting information except String array holding domain
      if (dom != null) {
        fileCtx.add(new CodeGenerator() {
                      @Override
                      public void generate(JCodeSB out) {
                        out.ip("// The class representing column ").p(_output._names[idx]).nl();
                        JCodeGen.toClassWithArray(out, null, colInfoClazz, dom);
                      }
                    }
        );
      }
    }
    return sb.ip("};").nl();
  }
  protected SBPrintStream toJavaPROB(SBPrintStream sb) {
    if(isSupervised()) {
      JCodeGen.toStaticVar(sb, "PRIOR_CLASS_DISTRIB", _output._priorClassDist, "Prior class distribution");
      JCodeGen.toStaticVar(sb, "MODEL_CLASS_DISTRIB", _output._modelClassDist, "Class distribution used for model building");
    }
    return sb;
  }
  protected boolean toJavaCheckTooBig() {
    Log.warn("toJavaCheckTooBig must be overridden for this model type to render it in the browser");
    return true;
  }
  // Override in subclasses to provide some top-level model-specific goodness
  protected SBPrintStream toJavaInit(SBPrintStream sb, CodeGeneratorPipeline fileContext) { return sb; }
  // Override in subclasses to provide some inside 'predict' call goodness
  // Method returns code which should be appended into generated top level class after
  // predict method.
  protected void toJavaPredictBody(SBPrintStream body,
                                   CodeGeneratorPipeline classCtx,
                                   CodeGeneratorPipeline fileCtx,
                                   boolean verboseCode) {
    throw new IllegalArgumentException("This model type does not support conversion to Java");
  }
  // Wrapper around the main predict call, including the signature and return value
  private SBPrintStream toJavaPredict(SBPrintStream ccsb,
                                      CodeGeneratorPipeline fileCtx,
                                      boolean verboseCode) { // ccsb = classContext
    ccsb.nl();
    ccsb.ip("// Pass in data in a double[], pre-aligned to the Model's requirements.").nl();
    ccsb.ip("// Jam predictions into the preds[] array; preds[0] is reserved for the").nl();
    ccsb.ip("// main prediction (class for classifiers or value for regression),").nl();
    ccsb.ip("// and remaining columns hold a probability distribution for classifiers.").nl();
    ccsb.ip("public final double[] score0( double[] data, double[] preds ) {").nl();
    CodeGeneratorPipeline classCtx = new CodeGeneratorPipeline(); //new SB().ii(1);
    toJavaPredictBody(ccsb.ii(1), classCtx, fileCtx, verboseCode);
    ccsb.ip("return preds;").nl();
    ccsb.di(1).ip("}").nl();
    // Output class context
    classCtx.generate(ccsb.ii(1));
    ccsb.di(1);
    return ccsb;
  }

  // Convenience method for testing: build Java, convert it to a class &
  // execute it: compare the results of the new class's (JIT'd) scoring with
  // the built-in (interpreted) scoring on this dataset.  Returns true if all
  // is well, false is there are any mismatches.  Throws if there is any error
  // (typically an AssertionError or unable to compile the POJO).
  public boolean testJavaScoring( Frame data, Frame model_predictions, double rel_epsilon) {
    assert data.numRows()==model_predictions.numRows();
    final Frame fr = new Frame(data);
    boolean computeMetrics = data.find(_output.responseName()) != -1;
    try {
      String[] warns = adaptTestForTrain(fr,true, computeMetrics);
      if( warns.length > 0 )
        System.err.println(Arrays.toString(warns));

      // Output is in the model's domain, but needs to be mapped to the scored
      // dataset's domain.
      int[] omap = null;
      if( _output.isClassifier() ) {
        Vec actual = fr.vec(_output.responseName());
        String sdomain[] = actual == null ? null : actual.domain(); // Scored/test domain; can be null
        String mdomain[] = model_predictions.vec(0).domain(); // Domain of predictions (union of test and train)
        if( sdomain != null && mdomain != sdomain && !Arrays.equals(mdomain, sdomain)) {
<<<<<<< HEAD
          CategoricalWrappedVec ewv = new CategoricalWrappedVec(mdomain,sdomain);
          omap = ewv.getDomainMap(); // Map from model-domain to scoring-domain
          ewv.remove();
=======
          omap = CategoricalWrappedVec.computeMap(mdomain,sdomain); // Map from model-domain to scoring-domain
>>>>>>> 4f96ee57
        }
      }

      String modelName = JCodeGen.toJavaId(_key.toString());
      boolean preview = false;
      String java_text = toJava(preview, true);
      GenModel genmodel;
      try {
        Class clz = JCodeGen.compile(modelName,java_text);
        genmodel = (GenModel)clz.newInstance();
      } catch (Exception e) {
        throw H2O.fail("Internal POJO compilation failed",e);
      }

      Vec[] dvecs = fr.vecs();
      Vec[] pvecs = model_predictions.vecs();

      double features   [] = MemoryManager.malloc8d(genmodel._names.length);
      double predictions[] = MemoryManager.malloc8d(genmodel.nclasses() + 1);

      // Compare predictions, counting mis-predicts
      int totalMiss = 0;
      int miss = 0;
      for( int row=0; row<fr.numRows(); row++ ) { // For all rows, single-threaded

        // Native Java API
        for (int col = 0; col < features.length; col++) // Build feature set
          features[col] = dvecs[col].at(row);
        genmodel.score0(features, predictions);            // POJO predictions
        for (int col = 0; col < pvecs.length; col++) { // Compare predictions
          double d = pvecs[col].at(row);                  // Load internal scoring predictions
<<<<<<< HEAD
          if( col==0 && omap != null ) d = omap[(int)d];  // map categorical response to scoring domain
          if( !MathUtils.compare(predictions[col],d,1e-15,rel_epsilon) ) {
=======
          if (col == 0 && omap != null) d = omap[(int) d];  // map categorical response to scoring domain
          if (!MathUtils.compare(predictions[col], d, 1e-15, rel_epsilon)) {
>>>>>>> 4f96ee57
            if (miss++ < 10)
              System.err.println("Predictions mismatch, row " + row + ", col " + model_predictions._names[col] + ", internal prediction=" + d + ", POJO prediction=" + predictions[col]);
          }
        }
        totalMiss = miss;
      }

      // EasyPredict API
      EasyPredictModelWrapper epmw = new EasyPredictModelWrapper(genmodel);
      RowData rowData = new RowData();
      for( int row=0; row<fr.numRows(); row++ ) { // For all rows, single-threaded
        if (genmodel.getModelCategory() == ModelCategory.AutoEncoder) continue;
        for( int col=0; col<features.length; col++ ) {
          double val = dvecs[col].at(row);
          rowData.put(
                  genmodel._names[col],
                  genmodel._domains[col] == null ? (Double) val
                          : (int)val < genmodel._domains[col].length ? genmodel._domains[col][(int)val] : "UnknownLevel");
        }

        AbstractPrediction p;
        try { p=epmw.predict(rowData); } 
        catch (PredictException e) { continue; }
        for (int col = 0; col < pvecs.length; col++) { // Compare predictions
          double d = pvecs[col].at(row); // Load internal scoring predictions
          if (col == 0 && omap != null) d = omap[(int) d]; // map categorical response to scoring domain
          double d2 = Double.NaN;
          switch( genmodel.getModelCategory()) {
          case Clustering:  d2 = ((ClusteringModelPrediction) p).cluster;  break;
          case Regression:  d2 = ((RegressionModelPrediction) p).value;    break;
          case Binomial:       BinomialModelPrediction bmp = (   BinomialModelPrediction) p;
                            d2 = (col==0) ? bmp.labelIndex : bmp.classProbabilities[col-1];  break;
          case Multinomial: MultinomialModelPrediction mmp = (MultinomialModelPrediction) p;
                            d2 = (col==0) ? mmp.labelIndex : mmp.classProbabilities[col-1];  break;
          }
          if( !MathUtils.compare(d2, d, 1e-15, rel_epsilon) ) {
            miss++;
            System.err.println("EasyPredict Predictions mismatch, row " + row + ", col " + model_predictions._names[col] + ", internal prediction=" + d + ", POJO prediction=" + predictions[col]);
          }
          totalMiss = miss;
        }
      }
      if (totalMiss != 0) System.err.println("Number of mismatches: " + totalMiss);
      return totalMiss==0;
    } finally {
      cleanup_adapt(fr, data);  // Remove temp keys.
    }
  }

  public void deleteCrossValidationModels( ) {
    if (_output._cross_validation_models != null) {
      for (Key k : _output._cross_validation_models) {
        Model m = DKV.getGet(k);
        if (m!=null) m.delete(); //delete all subparts
      }
    }
  }

  @Override public String toString() {
    return _output.toString();
  }

  /** Model stream writer - output Java code representation of model. */
  public class JavaModelStreamWriter extends StreamWriter {
    /** Show only preview */
    private final boolean preview;

    public JavaModelStreamWriter(boolean preview) {
      this.preview = preview;
    }

    @Override
    public void writeTo(OutputStream os) {
      toJava(os, preview, true);
    }
  }

  @Override public Class<water.api.KeyV3.ModelKeyV3> makeSchema() { return water.api.KeyV3.ModelKeyV3.class; }
}<|MERGE_RESOLUTION|>--- conflicted
+++ resolved
@@ -20,40 +20,7 @@
 import java.util.ArrayList;
 import java.util.Arrays;
 import java.util.Comparator;
-<<<<<<< HEAD
-import java.util.List;
-
-import hex.genmodel.GenModel;
-import water.DKV;
-import water.Futures;
-import water.H2O;
-import water.Iced;
-import water.Job;
-import water.Key;
-import water.Lockable;
-import water.MRTask;
-import water.MemoryManager;
-import water.Weaver;
-import water.api.StreamWriter;
-import water.codegen.CodeGenerator;
-import water.codegen.CodeGeneratorPipeline;
-import water.exceptions.JCodeSB;
-import water.fvec.C0DChunk;
-import water.fvec.CategoricalWrappedVec;
-import water.fvec.Chunk;
-import water.fvec.Frame;
-import water.fvec.NewChunk;
-import water.fvec.Vec;
-import water.util.ArrayUtils;
-import water.util.JCodeGen;
-import water.util.LineLimitOutputStreamWrapper;
-import water.util.Log;
-import water.util.MathUtils;
-import water.util.SBPrintStream;
-import water.util.TwoDimTable;
-=======
 import java.util.Random;
->>>>>>> 4f96ee57
 
 import static hex.ModelMetricsMultinomial.getHitRatioTable;
 
@@ -744,13 +711,9 @@
       }
       if( vec != null ) {          // I have a column with a matching name
         if( domains[i] != null ) { // Model expects an categorical
-<<<<<<< HEAD
-          if( vec.domain() != domains[i] && !Arrays.equals(vec.domain(),domains[i]) ) { // Result needs to be the same categorical
-=======
           if (vec.isString())
             vec = VecUtils.stringToCategorical(vec); //turn a String column into a categorical column (we don't delete the original vec here)
           if( expensive && vec.domain() != domains[i] && !Arrays.equals(vec.domain(),domains[i]) ) { // Result needs to be the same categorical
->>>>>>> 4f96ee57
             CategoricalWrappedVec evec;
             try {
               evec = vec.adaptTo(domains[i]); // Convert to categorical or throw IAE
@@ -839,11 +802,7 @@
       if( actual != null ) {  // Predict does not have an actual, scoring does
         String sdomain[] = actual.domain(); // Scored/test domain; can be null
         if (sdomain != null && mdomain != sdomain && !Arrays.equals(mdomain, sdomain))
-<<<<<<< HEAD
-          output.replace(0, new CategoricalWrappedVec(actual.group().addVec(), actual.get_espc(), sdomain, predicted._key));
-=======
           output.replace(0, new CategoricalWrappedVec(actual.group().addVec(), actual._rowLayout, sdomain, predicted._key));
->>>>>>> 4f96ee57
       }
     }
 
@@ -1275,13 +1234,7 @@
         String sdomain[] = actual == null ? null : actual.domain(); // Scored/test domain; can be null
         String mdomain[] = model_predictions.vec(0).domain(); // Domain of predictions (union of test and train)
         if( sdomain != null && mdomain != sdomain && !Arrays.equals(mdomain, sdomain)) {
-<<<<<<< HEAD
-          CategoricalWrappedVec ewv = new CategoricalWrappedVec(mdomain,sdomain);
-          omap = ewv.getDomainMap(); // Map from model-domain to scoring-domain
-          ewv.remove();
-=======
           omap = CategoricalWrappedVec.computeMap(mdomain,sdomain); // Map from model-domain to scoring-domain
->>>>>>> 4f96ee57
         }
       }
 
@@ -1313,13 +1266,8 @@
         genmodel.score0(features, predictions);            // POJO predictions
         for (int col = 0; col < pvecs.length; col++) { // Compare predictions
           double d = pvecs[col].at(row);                  // Load internal scoring predictions
-<<<<<<< HEAD
-          if( col==0 && omap != null ) d = omap[(int)d];  // map categorical response to scoring domain
-          if( !MathUtils.compare(predictions[col],d,1e-15,rel_epsilon) ) {
-=======
           if (col == 0 && omap != null) d = omap[(int) d];  // map categorical response to scoring domain
           if (!MathUtils.compare(predictions[col], d, 1e-15, rel_epsilon)) {
->>>>>>> 4f96ee57
             if (miss++ < 10)
               System.err.println("Predictions mismatch, row " + row + ", col " + model_predictions._names[col] + ", internal prediction=" + d + ", POJO prediction=" + predictions[col]);
           }
