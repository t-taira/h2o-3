--- conflicted
+++ resolved
@@ -254,19 +254,12 @@
 }
 
 class ASTSdev extends ASTPrim { // TODO: allow for multiple columns, package result into Frame
-<<<<<<< HEAD
-  @Override public String[] args() { return new String[]{"ary"}; }
-  @Override int nargs() { return 1+1; }
-  @Override public String str() { return "sd"; }
-  @Override Val apply( Env env, Env.StackHelp stk, AST asts[] ) {
-=======
   @Override
   public String[] args() { return new String[]{"ary", "na_rm"}; }
   @Override int nargs() { return 1+2; }
   @Override
   public String str() { return "sd"; }
   @Override ValNums apply( Env env, Env.StackHelp stk, AST asts[] ) {
->>>>>>> 2ba06fa9
     Frame fr = stk.track(asts[1].exec(env)).getFrame();
     boolean narm = asts[2].exec(env).getNum()==1;
     double[] ds = new double[fr.numCols()];
