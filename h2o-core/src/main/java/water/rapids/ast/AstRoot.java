package water.rapids.ast;

import water.Iced;
import water.rapids.*;
import water.rapids.ast.prims.reducers.AstMean;
import water.rapids.ast.params.*;
import water.rapids.vals.*;


/**
 * Base class for all nodes in Rapids language Abstract Syntax Tree.
 */
public abstract class AstRoot extends Iced<AstRoot> {

  /**
   * <p>"Execute" this AST expression, and return the result. For different ASTs
   * this may have different interpretation. For example, consider this Rapids
   * expression:</p>
   * <pre>    (mean frame True False)</pre>
   *
   * <p>It will be parsed into the following structure:</p>
   * <pre>
   * AstExec() instance with
   *    _asts = [AstMean() singleton instance,
   *             new AstId(frame),
   *             AstConst.TRUE,
   *             AstConst.FALSE]
   * </pre>
   *
   * <p>Execution of {@link AstExec} will execute its first argument, _asts[0],
   * verify that it produces a function ({@link ValFun}), then call
   * {@link AstPrimitive#apply(Env, Env.StackHelp, AstRoot[])} on that function
   * passing down the list of _asts arguments.</p>
   *
   * <p>The {@link AstMean} class will in turn execute all its arguments,
   * where execution of {@link AstId} fetches the referred symbol from the
   * environment, and execution of {@link AstConst} returns the value of that
   * constant.</p>
   *
   * <p>Certain other functions may choose not to evaluate all their arguments
   * (for example boolean expressions providing short-circuit evaluation).</p>
   */
  public abstract Val exec(Env env);

  /**
   * String representation of this Ast object in the Rapids language. For
   * {@link AstPrimitive}s this is the name of the function; for
   * {@link AstParameter}s this is either the name of the variable, or the
   * value of the numeric constant that the parameter represents. For more
   * complicated constructs such as {@link AstExec} or {@link AstFunction}
   * this method should return those objects as a Rapids string.
   */
  public abstract String str();


  // Note: the following 2 methods example() and description() really
  // ought to be static. Unfortunately, Java doesn't support overriding
  // static methods in subclasses, and "abstract static ..." is even a
  // syntax error.

  /**
   * <p>Return an example of how this Ast construct ought to be used. This
   * method is used to build documentation for the Rapids language. It is
   * different from {@link #str()}, in particular it must provide a valid
   * example even in a static context. For example, an {@link AstStr} may
   * return <code>"Hello, world!"</code> as an example. At the same time,
   * for different {@link AstPrimitive}s this method should generally provide
   * a typical example of how that function is to be used.</p>
   *
   * <p>Return <code>null</code> to indicate that the object should not be
   * included in the documentation.</p>
   */
  public abstract String example();

  /**
   * <p>Return the detailed description (help) for what this language construct
   * does or how it is supposed to be used. This method is used in conjunction
   * with {@link #example()} to build the documentation of the Rapids
   * language.</p>
   *
   * <p>If you need to include any formatting, then please use Markup language.
   * Although it is up to the client to support it, Markup is one of the
   * simplest and easiest alternatives.</p>
   *
   * <p>Return <code>null</code> to indicate that the object should not be
   * included in the documentation.</p>
   */
  public abstract String description();



<<<<<<< HEAD
    //Time Series
    init(new AstDiffLag1());
    init(new AstIsax());

    // Advanced Math
    init(new AstCorrelation());
    init(new AstHist());
    init(new AstImpute());
    init(new AstKFold());
    init(new AstMode());
    init(new AstSkewness());
    init(new AstKurtosis());
    init(new AstModuloKFold());
    init(new AstQtile());
    init(new AstRunif());
    init(new AstSort());
    init(new AstStratifiedKFold());
    init(new AstStratifiedSplit());
    init(new AstTable());
    init(new AstUnique());
    init(new AstVariance());

    // Generic data mungers
    init(new AstAnyFactor());
    init(new AstApply());
    init(new AstAsFactor());
    init(new AstAsCharacter());
    init(new AstAsNumeric());
    init(new AstCBind());
    init(new AstColNames());
    init(new AstColPySlice());
    init(new AstColSlice());
    init(new AstCut());
    init(new AstDdply());
    init(new AstFilterNaCols());
    init(new AstFlatten());
    init(new AstGetrow());
    init(new AstGroup());
    init(new AstGroupedPermute());
    init(new AstIsCharacter());
    init(new AstIsFactor());
    init(new AstIsNa());
    init(new AstIsNumeric());
    init(new AstLevels());
    init(new AstMerge());
    init(new AstNaOmit());
    init(new AstColumnsByType());
    init(new AstNcol());
    init(new AstNLevels());
    init(new AstNrow());
    init(new AstRBind());
    init(new AstReLevel());
    init(new AstRename());
    init(new AstRowSlice());
    init(new AstScale());
    init(new AstSetDomain());
    init(new AstSetLevel());

    // Assignment; all of these lean heavily on Copy-On-Write optimizations.
    init(new AstAppend());      // Add a column
    init(new AstAssign());      // Overwrite a global
    init(new AstRectangleAssign()); // Overwrite a rectangular slice
    init(new AstRm());          // Remove a frame, but maintain internal sharing
    init(new AstTmpAssign());   // Create a new immutable tmp frame

    // Matrix functions
    init(new AstTranspose());
    init(new AstMMult());

    // String functions
    init(new AstCountMatches());
    init(new AstCountSubstringsWords());
    init(new AstEntropy());
    init(new AstLStrip());
    init(new AstReplaceAll());
    init(new AstReplaceFirst());
    init(new AstRStrip());
    init(new AstStrLength());
    init(new AstStrSplit());
    init(new AstSubstring());
    init(new AstToLower());
    init(new AstToUpper());
    init(new AstTrim());

    // Miscellaneous
    init(new AstComma());
    init(new AstLs());

    // Search
    init(new AstMatch());
    init(new AstWhich());

    // Repeaters
    init(new AstRepLen());
    init(new AstSeq());
    init(new AstSeqLen());

  }

  public static AstId newAstFrame(Frame f) {
    return new AstId(f._key.toString());
=======
  @Override public String toString() {
    return str();
>>>>>>> 2790675f
  }

}<|MERGE_RESOLUTION|>--- conflicted
+++ resolved
@@ -89,112 +89,9 @@
 
 
 
-<<<<<<< HEAD
-    //Time Series
-    init(new AstDiffLag1());
-    init(new AstIsax());
 
-    // Advanced Math
-    init(new AstCorrelation());
-    init(new AstHist());
-    init(new AstImpute());
-    init(new AstKFold());
-    init(new AstMode());
-    init(new AstSkewness());
-    init(new AstKurtosis());
-    init(new AstModuloKFold());
-    init(new AstQtile());
-    init(new AstRunif());
-    init(new AstSort());
-    init(new AstStratifiedKFold());
-    init(new AstStratifiedSplit());
-    init(new AstTable());
-    init(new AstUnique());
-    init(new AstVariance());
-
-    // Generic data mungers
-    init(new AstAnyFactor());
-    init(new AstApply());
-    init(new AstAsFactor());
-    init(new AstAsCharacter());
-    init(new AstAsNumeric());
-    init(new AstCBind());
-    init(new AstColNames());
-    init(new AstColPySlice());
-    init(new AstColSlice());
-    init(new AstCut());
-    init(new AstDdply());
-    init(new AstFilterNaCols());
-    init(new AstFlatten());
-    init(new AstGetrow());
-    init(new AstGroup());
-    init(new AstGroupedPermute());
-    init(new AstIsCharacter());
-    init(new AstIsFactor());
-    init(new AstIsNa());
-    init(new AstIsNumeric());
-    init(new AstLevels());
-    init(new AstMerge());
-    init(new AstNaOmit());
-    init(new AstColumnsByType());
-    init(new AstNcol());
-    init(new AstNLevels());
-    init(new AstNrow());
-    init(new AstRBind());
-    init(new AstReLevel());
-    init(new AstRename());
-    init(new AstRowSlice());
-    init(new AstScale());
-    init(new AstSetDomain());
-    init(new AstSetLevel());
-
-    // Assignment; all of these lean heavily on Copy-On-Write optimizations.
-    init(new AstAppend());      // Add a column
-    init(new AstAssign());      // Overwrite a global
-    init(new AstRectangleAssign()); // Overwrite a rectangular slice
-    init(new AstRm());          // Remove a frame, but maintain internal sharing
-    init(new AstTmpAssign());   // Create a new immutable tmp frame
-
-    // Matrix functions
-    init(new AstTranspose());
-    init(new AstMMult());
-
-    // String functions
-    init(new AstCountMatches());
-    init(new AstCountSubstringsWords());
-    init(new AstEntropy());
-    init(new AstLStrip());
-    init(new AstReplaceAll());
-    init(new AstReplaceFirst());
-    init(new AstRStrip());
-    init(new AstStrLength());
-    init(new AstStrSplit());
-    init(new AstSubstring());
-    init(new AstToLower());
-    init(new AstToUpper());
-    init(new AstTrim());
-
-    // Miscellaneous
-    init(new AstComma());
-    init(new AstLs());
-
-    // Search
-    init(new AstMatch());
-    init(new AstWhich());
-
-    // Repeaters
-    init(new AstRepLen());
-    init(new AstSeq());
-    init(new AstSeqLen());
-
-  }
-
-  public static AstId newAstFrame(Frame f) {
-    return new AstId(f._key.toString());
-=======
   @Override public String toString() {
     return str();
->>>>>>> 2790675f
   }
 
 }