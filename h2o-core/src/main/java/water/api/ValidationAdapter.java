package water.api;

import hex.Model;
import water.fvec.Frame;
import water.fvec.Vec;

public class ValidationAdapter {

//  public ValidationAdapter(Frame validation, boolean classification) {
//    this.validation = validation;
//    this.classification = classification;
//  }
//
//  /** Validation frame */
//  final private transient Frame validation;
//  /** Whether classification is done or not */
//  final private transient boolean classification;
//
//  /** Validation vector extracted from validation frame. */
//  private transient Vec _validResponse;
//  /** Validation response domain or null if validation is not specified or null if response is float. */
//  private transient String[] _validResponseDomain;
//  /** Source response domain or null if response is float. */
//  private transient String[] _sourceResponseDomain;
//  /** CM domain derived from {@link #_validResponseDomain} and {@link #_sourceResponseDomain}. */
//  private transient String[] _cmDomain;
//  /** Names of columns */
//  private transient String[] _names;
//  /** Name of validation response. Should be same as source response. */
//  private transient String _responseName;
//
//  /** Adapted validation frame to a computed model. */
//  private transient Frame _adaptedValidation;
//  private transient Vec   _adaptedValidationResponse; // Validation response adapted to computed CM domain
//  private transient int[][] _fromModel2CM;            // Transformation for model response to common CM domain
//  private transient int[][] _fromValid2CM;            // Transformation for validation response to common CM domain
//
//  /** Returns true if the job has specified validation dataset. */
//  private final boolean  hasValidation() { return validation!=null; }
//  /** Returns a domain for confusion matrix. */
//  private final String[] getCMDomain() { return _cmDomain; }
//  /** Return validation dataset which can be adapted to a model if it is necessary. */
//  public  final Frame    getValidation() { return _adaptedValidation!=null ? _adaptedValidation : validation; }
//  /** Returns original validation dataset. */
//  private final Frame    getOrigValidation() { return validation; }
//  public  final Response2CMAdaptor getValidAdaptor() { return new Response2CMAdaptor(); }
//
//  /** */
//  public final void prepareValidationWithModel(final Model model) {
//    if (validation == null) return;
//    Frame[] av = model.adapt(validation, false);
//    _adaptedValidation = av[0];
////    gtrash(av[1]); // delete this after computation
//    if (_fromValid2CM!=null) {
//      assert classification : "Validation response transformation should be declared only for classification!";
//      assert _fromModel2CM != null : "Model response transformation should exist if validation response transformation exists!";
<<<<<<< HEAD
//      Vec tmp = _validResponse.toCategorical();
=======
//      Vec tmp = _validResponse.toCategoricalVec();
>>>>>>> 4f96ee57
//      _adaptedValidationResponse = tmp.makeTransf(_fromValid2CM, getCMDomain()); // Add an original response adapted to CM domain
////      gtrash(_adaptedValidationResponse); // Add the created vector to a clean-up list
////      gtrash(tmp);
//    }
//  }
//
//  /** A micro helper for transforming model/validation responses to confusion matrix domain. */
//  public class Response2CMAdaptor {
//    /** Adapt given vector produced by a model to confusion matrix domain. Always return a new vector which needs to be deleted. */
//    public  Vec adaptModelResponse2CM(final Vec v) { return  v.makeTransf(_fromModel2CM, getCMDomain()); }
//    /** Adapt given validation vector to confusion matrix domain. Always return a new vector which needs to be deleted. */
//    private Vec adaptValidResponse2CM(final Vec v) { return  v.makeTransf(_fromValid2CM, getCMDomain()); }
//    /** Returns validation dataset. */
//    private Frame getValidation() { return getValidation(); }
//    /** Return cached validation response already adapted to CM domain. */
//    public  Vec getAdaptedValidationResponse2CM() { return _adaptedValidationResponse; }
//    /** Return cm domain. */
//    private String[] getCMDomain() { return getCMDomain(); }
//    /** Returns true if model/validation responses need to be adapted to confusion matrix domain. */
//    public  boolean needsAdaptation2CM() { return _fromModel2CM != null; }
//    /** Return the adapted response name */
//    public  String adaptedValidationResponse(final String response) { return response + ".adapted"; }
//  }
}<|MERGE_RESOLUTION|>--- conflicted
+++ resolved
@@ -54,11 +54,7 @@
 //    if (_fromValid2CM!=null) {
 //      assert classification : "Validation response transformation should be declared only for classification!";
 //      assert _fromModel2CM != null : "Model response transformation should exist if validation response transformation exists!";
-<<<<<<< HEAD
-//      Vec tmp = _validResponse.toCategorical();
-=======
 //      Vec tmp = _validResponse.toCategoricalVec();
->>>>>>> 4f96ee57
 //      _adaptedValidationResponse = tmp.makeTransf(_fromValid2CM, getCMDomain()); // Add an original response adapted to CM domain
 ////      gtrash(_adaptedValidationResponse); // Add the created vector to a clean-up list
 ////      gtrash(tmp);
