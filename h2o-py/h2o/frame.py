--- conflicted
+++ resolved
@@ -899,17 +899,16 @@
             fr._ex._cache.types = {k: "int" for k in self._ex._cache.types.keys()}
         return fr
 
-<<<<<<< HEAD
-    def cumsum(self, axis=0):
-=======
     def cumsum(self,  axis=0):
->>>>>>> 2790675f
         """The cumulative sum over the column.
         Parameters
         ----------
           axis : int
              0 for columnar, 1 for rows
-<<<<<<< HEAD
+
+        Returns
+        -------
+         An H2OFrame instance
         """
         return H2OFrame._expr(expr=ExprNode("cumsum", self, axis), cache=self._ex._cache)
 
@@ -919,21 +918,15 @@
         ----------
           axis : int
              0 for columnar, 1 for rows
+
+        Returns
+        -------
+         An H2OFrame instance
         """
         return H2OFrame._expr(expr=ExprNode("cumprod", self, axis), cache=self._ex._cache)
 
     def cummin(self, axis=0):
         """The cumulative min over the column.
-=======
-
-        Returns
-        -------
-         An H2OFrame instance
-        """
-        return H2OFrame._expr(expr=ExprNode("cumsum", self, axis), cache=self._ex._cache)
-
-    def cumprod(self, axis=0):
-        """The cumulative product over the column.
         Parameters
         ----------
           axis : int
@@ -943,10 +936,10 @@
         -------
          An H2OFrame instance
         """
-        return H2OFrame._expr(expr=ExprNode("cumprod", self, axis), cache=self._ex._cache)
-
-    def cummin(self, axis=0):
-        """The cumulative min over the column.
+        return H2OFrame._expr(expr=ExprNode("cummin", self, axis), cache=self._ex._cache)
+
+    def cummax(self, axis=0):
+        """The cumulative max over the column.
         Parameters
         ----------
           axis : int
@@ -955,32 +948,6 @@
         Returns
         -------
          An H2OFrame instance
-        """
-        return H2OFrame._expr(expr=ExprNode("cummin", self, axis), cache=self._ex._cache)
-
-    def cummax(self, axis=0):
-        """The cumulative max over the column.
->>>>>>> 2790675f
-        Parameters
-        ----------
-          axis : int
-             0 for columnar, 1 for rows
-<<<<<<< HEAD
-        """
-        return H2OFrame._expr(expr=ExprNode("cummin", self, axis), cache=self._ex._cache)
-
-    def cummax(self, axis=0):
-        """The cumulative max over the column.
-        Parameters
-        ----------
-          axis : int
-             0 for columnar, 1 for rows
-=======
-
-        Returns
-        -------
-         An H2OFrame instance
->>>>>>> 2790675f
         """
         return H2OFrame._expr(expr=ExprNode("cummax", self, axis), cache=self._ex._cache)
 
