import sys
sys.path.insert(1,"../../")
import h2o
from tests import pyunit_utils




def hexdev_394():
  path = pyunit_utils.locate("smalldata/covtype/covtype.20k.data")
  c_types = [None] * 55
  c_types[10] = "enum"
  c_types[11] = "enum"
  c_types[12] = "enum"
  train = h2o.import_file(path, col_types=c_types)

  cols = train.col_names  # This returned space for first column name
  x_cols = [colname for colname in cols if colname != "C55"]
  x_cols


  splits = train.split_frame()
  newtrain = splits[0]
  newvalid = splits[1]
  newtrain_x = newtrain[x_cols]
  newtrain_y = newtrain[54].asfactor()
  newvalid_x = newvalid[x_cols]
  newvalid_y = newvalid[54].asfactor()


  my_gbm = h2o.gbm(y=newtrain_y,
                   validation_y=newvalid_y,
                   x=newtrain_x,
                   validation_x=newvalid_x,
                   distribution =  "multinomial",
                   ntrees=100,
                   learn_rate=0.1,
                   max_depth=6)

  split1, split2 = train.split_frame()

  newtrain_x = split1[x_cols]
  newtrain_y = split1[54].asfactor()
  newvalid_x = split2[x_cols]
  newvalid_y = split2[54].asfactor()

  my_gbm = h2o.gbm(y=newtrain_y,
                   validation_y=newvalid_y,
                   x=newtrain_x,
                   validation_x=newvalid_x,
                   distribution="multinomial",
                   ntrees=100,
                   learn_rate=0.1,
                   max_depth=6)

<<<<<<< HEAD
=======


>>>>>>> 7e9457a9
if __name__ == "__main__":
    pyunit_utils.standalone_test(hexdev_394)
else:
    hexdev_394()<|MERGE_RESOLUTION|>--- conflicted
+++ resolved
@@ -53,11 +53,8 @@
                    learn_rate=0.1,
                    max_depth=6)
 
-<<<<<<< HEAD
-=======
 
 
->>>>>>> 7e9457a9
 if __name__ == "__main__":
     pyunit_utils.standalone_test(hexdev_394)
 else:
